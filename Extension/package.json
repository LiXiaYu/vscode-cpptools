{
  "name": "cpptools",
  "displayName": "C/C++",
  "description": "C/C++ IntelliSense, debugging, and code browsing.",
  "version": "1.5.1-main",
  "publisher": "ms-vscode",
  "icon": "LanguageCCPP_color_128x.png",
  "readme": "README.md",
  "author": {
    "name": "Microsoft Corporation"
  },
  "license": "SEE LICENSE IN LICENSE.txt",
  "engines": {
    "vscode": "^1.57.0"
  },
  "bugs": {
    "url": "https://github.com/Microsoft/vscode-cpptools/issues",
    "email": "c_cpp_support@microsoft.com"
  },
  "repository": {
    "type": "git",
    "url": "https://github.com/Microsoft/vscode-cpptools.git"
  },
  "homepage": "https://github.com/Microsoft/vscode-cpptools",
  "qna": "https://github.com/Microsoft/vscode-cpptools/issues",
  "keywords": [
    "C",
    "C++",
    "IntelliSense",
    "Microsoft",
    "multi-root ready"
  ],
  "categories": [
    "Programming Languages",
    "Debuggers",
    "Formatters",
    "Linters",
    "Snippets"
  ],
  "capabilities": {
    "untrustedWorkspaces": {
      "supported": false,
      "description": "%c_cpp.capabilities.untrustedWorkspaces.description%"
    },
    "virtualWorkspaces": false
  },
  "activationEvents": [
    "*"
  ],
  "main": "./dist/main",
  "contributes": {
    "walkthroughs": [
      {
        "id": "cppWelcome",
        "title": "Get Started with C++ Development",
        "description": "Dive into VS Code's rich C++ development experience.",
        "when": "false",
        "steps": [
          {
            "id": "verify.compiler.mac",
            "title": "Install a C++ compiler",
            "description": "The C++ extension uses the C++ compiler on your system to configure IntelliSense for your project. \n[Check for C++ compilers](command:C_Cpp.CheckForCompiler)",
            "when": "workspacePlatform == mac",
            "media": {
              "markdown": "walkthrough/installcompiler/install-clang-macos.md"
            }
          },
          {
            "id": "verify.compiler.linux",
            "title": "Install a C++ compiler",
            "description": "The C++ extension uses the C++ compiler on your system to configure IntelliSense for your project. \n[Check for C++ compilers](command:C_Cpp.CheckForCompiler)",
            "when": "workspacePlatform == linux",
            "media": {
              "markdown": "walkthrough/installcompiler/install-gcc-linux.md"
            }
          },
          {
            "id": "verify.compiler.windows",
            "title": "Install a C++ compiler",
            "description": "The C++ extension uses the C++ compiler on your system to configure IntelliSense for your project. \n[Check for C++ compilers](command:C_Cpp.CheckForCompiler)",
            "when": "workspacePlatform == windows",
            "media": {
              "markdown": "walkthrough/installcompiler/install-compiler-windows.md"
            }
          },
          {
            "id": "open.project",
            "title": "Open your project folder",
            "description": "Open an existing folder that contains your C++ project, or create a new folder. \n[Pick a folder](command:workbench.action.files.openFolder)",
            "when": "workspaceFolderCount == 0",
            "media": {
              "altText": "A screenshot that shows a C++ project opened in the file Explorer.",
              "image": {
                "light": "walkthrough/images/cpp-folder-explorer-light.png",
                "dark": "walkthrough/images/cpp-folder-explorer-dark.png",
                "hc": "walkthrough/images/cpp-folder-explorer-hc.png"
              }
            }
          },
          {
            "id": "setup.intellisense",
            "title": "Configure C++ IntelliSense",
            "description": "Verify important IntelliSense settings like Compiler Path, Compiler Args, IntelliSense Mode, and Include Path. \n[Open IntelliSense Configuration](command:C_Cpp.ConfigurationEditUI?-2)",
            "media": {
              "altText": "A screenshot that shows the IntelliSense Configurations UI with important settings highlighted.",
              "image": {
                "light": "walkthrough/images/intellisense-config-light.png",
                "dark": "walkthrough/images/intellisense-config-dark.png",
                "hc": "walkthrough/images/intellisense-config-hc.png"
              }
            }
          },
          {
            "id": "run.project.mac",
            "title": "Run and debug your C++ file",
            "description": "Create a default build task and debug configuration for your project. \n[Learn more](https://code.visualstudio.com/docs/cpp/config-clang-mac#_debug-helloworldcpp)",
            "when": "workspacePlatform == mac",
            "media": {
              "markdown": "walkthrough/debugconfig/run-and-debug-project-mac.md"
            }
          },
          {
            "id": "run.project.linux",
            "title": "Run and debug your C++ file",
            "description": "Create a default build task and debug configuration for your project. \n[Learn more](https://code.visualstudio.com/docs/cpp/config-linux#_debug-helloworldcpp)",
            "when": "workspacePlatform == linux",
            "media": {
              "markdown": "walkthrough/debugconfig/run-and-debug-project-linux.md"
            }
          },
          {
            "id": "run.project.windows",
            "title": "Run and debug your C++ file",
            "description": "Create a default build task and debug configuration for your project. \n[Learn more](https://code.visualstudio.com/docs/cpp/config-msvc#_debug-helloworldcpp)",
            "when": "workspacePlatform == windows",
            "media": {
              "markdown": "walkthrough/debugconfig/run-and-debug-project-windows.md"
            }
          },
          {
            "id": "install.cmake.tools",
            "title": "Install CMake Tools",
            "description": "Do you build your project with CMake? Install the CMake Tools extension to seamlessly build and debug your CMake project. \n[Install CMake Tools](command:workbench.extensions.installExtension?%22ms-vscode.cmake-tools%22)",
            "completionEvents": [
              "extensionInstalled:ms-vscode.cmake-tools"
            ],
            "media": {
              "altText": "A screenshot of the CMake Tools extension page in the Marketplace.",
              "image": {
                "light": "walkthrough/images/cmake-tools-light.png",
                "dark": "walkthrough/images/cmake-tools-dark.png",
                "hc": "walkthrough/images/cmake-tools-hc.png"
              }
            }
          },
          {
            "id": "watch.tutorials",
            "title": "Lean back and get started",
            "description": "Watch this series of short and practical videos about setting up C++ IntelliSense and building and debugging C++ projects. \n[Watch Tutorials](https://code.visualstudio.com/docs/cpp/introvideos-cpp)",
            "media": {
              "altText": "A screenshot with a preview of the video tutorial and a play button.",
              "image": "walkthrough/images/getting-started-video.png"
            }
          }
        ]
      }
    ],
    "taskDefinitions": [
      {
        "type": "cppbuild",
        "required": [
          "command",
          "label"
        ],
        "properties": {
          "label": {
            "type": "string",
            "description": "%c_cpp.taskDefinitions.name.description%"
          },
          "command": {
            "type": "string",
            "description": "%c_cpp.taskDefinitions.command.description%"
          },
          "args": {
            "type": "array",
            "description": "%c_cpp.taskDefinitions.args.description%"
          },
          "options": {
            "type": "object",
            "description": "%c_cpp.taskDefinitions.options.description%",
            "properties": {
              "cwd": {
                "type": "string",
                "description": "%c_cpp.taskDefinitions.options.cwd.description%"
              }
            }
          },
          "detail": {
            "type": "string",
            "description": "%c_cpp.taskDefinitions.detail.description%"
          }
        }
      }
    ],
    "views": {
      "references-view": [
        {
          "id": "CppReferencesView",
          "name": "%c_cpp.contributes.views.cppReferencesView.title%",
          "when": "cppReferenceTypes:hasResults"
        }
      ]
    },
    "viewsWelcome": [
      {
        "view": "debug",
        "contents": "%c_cpp.contributes.viewsWelcome.contents%",
        "when": "debugStartLanguage == cpp || debugStartLanguage == c || debugStartLanguage == cuda-cpp"
      }
    ],
    "problemMatchers": [
      {
        "name": "gcc",
        "source": "gcc",
        "owner": "cpptools",
        "fileLocation": [
          "autoDetect",
          "${workspaceFolder}"
        ],
        "pattern": {
          "regexp": "^(.*?):(\\d+):(\\d*):?\\s+(?:fatal\\s+)?(warning|error):\\s+(.*)$",
          "file": 1,
          "line": 2,
          "column": 3,
          "severity": 4,
          "message": 5
        }
      }
    ],
    "configuration": {
      "type": "object",
      "title": "C/C++",
      "properties": {
        "C_Cpp.clang_format_path": {
          "type": "string",
          "description": "%c_cpp.configuration.clang_format_path.description%",
          "scope": "machine-overridable"
        },
        "C_Cpp.clang_format_style": {
          "type": "string",
          "default": "file",
          "description": "%c_cpp.configuration.clang_format_style.description%",
          "scope": "machine-overridable"
        },
        "C_Cpp.clangTidy.path": {
          "type": "string",
          "description": "%c_cpp.configuration.clangTidy.path.description%",
          "scope": "machine-overridable"
        },
        "C_Cpp.clangTidy.maxProcesses": {
          "type": "integer",
          "description": "%c_cpp.configuration.clangTidy.maxProcesses.description%",
          "default": null,
          "minimum": 1,
          "maximum": 16,
          "scope": "machine"
        },
        "C_Cpp.formatting": {
          "type": "string",
          "enum": [
            "clangFormat",
            "vcFormat",
            "Default",
            "Disabled"
          ],
          "enumDescriptions": [
            "%c_cpp.configuration.formatting.clangFormat.description%",
            "%c_cpp.configuration.formatting.vcFormat.description%",
            "%c_cpp.configuration.formatting.Default.description%",
            "%c_cpp.configuration.formatting.Disabled.description%"
          ],
          "default": "clangFormat",
          "description": "%c_cpp.configuration.formatting.description%",
          "scope": "resource"
        },
        "C_Cpp.vcFormat.indent.braces": {
          "type": "boolean",
          "default": false,
          "description": "%c_cpp.configuration.vcFormat.indent.braces.description%",
          "scope": "resource"
        },
        "C_Cpp.vcFormat.indent.multiLineRelativeTo": {
          "type": "string",
          "enum": [
            "outermostParenthesis",
            "innermostParenthesis",
            "statementBegin"
          ],
          "enumDescriptions": [
            "%c_cpp.configuration.vcFormat.indent.multiLineRelativeTo.outermostParenthesis.description%",
            "%c_cpp.configuration.vcFormat.indent.multiLineRelativeTo.innermostParenthesis.description%",
            "%c_cpp.configuration.vcFormat.indent.multiLineRelativeTo.statementBegin.description%"
          ],
          "default": "innermostParenthesis",
          "description": "%c_cpp.configuration.vcFormat.indent.multiLineRelativeTo.description%",
          "scope": "resource"
        },
        "C_Cpp.vcFormat.indent.withinParentheses": {
          "type": "string",
          "enum": [
            "alignToParenthesis",
            "indent"
          ],
          "enumDescriptions": [
            "%c_cpp.configuration.vcFormat.indent.withinParentheses.alignToParenthesis.description%",
            "%c_cpp.configuration.vcFormat.indent.withinParentheses.indent.description%"
          ],
          "default": "indent",
          "description": "%c_cpp.configuration.vcFormat.indent.withinParentheses.description%",
          "scope": "resource"
        },
        "C_Cpp.vcFormat.indent.preserveWithinParentheses": {
          "type": "boolean",
          "default": false,
          "description": "%c_cpp.configuration.vcFormat.indent.preserveWithinParentheses.description%",
          "scope": "resource"
        },
        "C_Cpp.vcFormat.indent.caseLabels": {
          "type": "boolean",
          "default": false,
          "description": "%c_cpp.configuration.vcFormat.indent.caseLabels.description%",
          "scope": "resource"
        },
        "C_Cpp.vcFormat.indent.caseContents": {
          "type": "boolean",
          "default": true,
          "description": "%c_cpp.configuration.vcFormat.indent.caseContents.description%",
          "scope": "resource"
        },
        "C_Cpp.vcFormat.indent.caseContentsWhenBlock": {
          "type": "boolean",
          "default": false,
          "description": "%c_cpp.configuration.vcFormat.indent.caseContentsWhenBlock.description%",
          "scope": "resource"
        },
        "C_Cpp.vcFormat.indent.lambdaBracesWhenParameter": {
          "type": "boolean",
          "default": true,
          "description": "%c_cpp.configuration.vcFormat.indent.lambdaBracesWhenParameter.description%",
          "scope": "resource"
        },
        "C_Cpp.vcFormat.indent.gotoLabels": {
          "type": "string",
          "enum": [
            "oneLeft",
            "leftmostColumn",
            "none"
          ],
          "enumDescriptions": [
            "%c_cpp.configuration.vcFormat.indent.gotoLabels.oneLeft.description%",
            "%c_cpp.configuration.vcFormat.indent.gotoLabels.leftmostColumn.description%",
            "%c_cpp.configuration.vcFormat.indent.gotoLabels.none.description%"
          ],
          "default": "oneLeft",
          "description": "%c_cpp.configuration.vcFormat.indent.gotoLabels.description%",
          "scope": "resource"
        },
        "C_Cpp.vcFormat.indent.preprocessor": {
          "type": "string",
          "enum": [
            "oneLeft",
            "leftmostColumn",
            "none"
          ],
          "enumDescriptions": [
            "%c_cpp.configuration.vcFormat.indent.preprocessor.oneLeft.description%",
            "%c_cpp.configuration.vcFormat.indent.preprocessor.leftmostColumn.description%",
            "%c_cpp.configuration.vcFormat.indent.preprocessor.none.description%"
          ],
          "default": "leftmostColumn",
          "description": "%c_cpp.configuration.vcFormat.indent.preprocessor.description%",
          "scope": "resource"
        },
        "C_Cpp.vcFormat.indent.accessSpecifiers": {
          "type": "boolean",
          "default": false,
          "description": "%c_cpp.configuration.vcFormat.indent.accessSpecifiers.description%",
          "scope": "resource"
        },
        "C_Cpp.vcFormat.indent.namespaceContents": {
          "type": "boolean",
          "default": true,
          "description": "%c_cpp.configuration.vcFormat.indent.namespaceContents.description%",
          "scope": "resource"
        },
        "C_Cpp.vcFormat.indent.preserveComments": {
          "type": "boolean",
          "default": false,
          "description": "%c_cpp.configuration.vcFormat.indent.preserveComments.description%",
          "scope": "resource"
        },
        "C_Cpp.vcFormat.newLine.beforeOpenBrace.namespace": {
          "type": "string",
          "enum": [
            "newLine",
            "sameLine",
            "ignore"
          ],
          "enumDescriptions": [
            "%c_cpp.configuration.vcFormat.newLine.beforeOpenBrace.newLine.description%",
            "%c_cpp.configuration.vcFormat.newLine.beforeOpenBrace.sameLine.description%",
            "%c_cpp.configuration.vcFormat.newLine.beforeOpenBrace.ignore.description%"
          ],
          "default": "ignore",
          "description": "%c_cpp.configuration.vcFormat.newLine.beforeOpenBrace.namespace.description%",
          "scope": "resource"
        },
        "C_Cpp.vcFormat.newLine.beforeOpenBrace.type": {
          "type": "string",
          "enum": [
            "newLine",
            "sameLine",
            "ignore"
          ],
          "enumDescriptions": [
            "%c_cpp.configuration.vcFormat.newLine.beforeOpenBrace.newLine.description%",
            "%c_cpp.configuration.vcFormat.newLine.beforeOpenBrace.sameLine.description%",
            "%c_cpp.configuration.vcFormat.newLine.beforeOpenBrace.ignore.description%"
          ],
          "default": "ignore",
          "description": "%c_cpp.configuration.vcFormat.newLine.beforeOpenBrace.type.description%",
          "scope": "resource"
        },
        "C_Cpp.vcFormat.newLine.beforeOpenBrace.function": {
          "type": "string",
          "enum": [
            "newLine",
            "sameLine",
            "ignore"
          ],
          "enumDescriptions": [
            "%c_cpp.configuration.vcFormat.newLine.beforeOpenBrace.newLine.description%",
            "%c_cpp.configuration.vcFormat.newLine.beforeOpenBrace.sameLine.description%",
            "%c_cpp.configuration.vcFormat.newLine.beforeOpenBrace.ignore.description%"
          ],
          "default": "ignore",
          "description": "%c_cpp.configuration.vcFormat.newLine.beforeOpenBrace.function.description%",
          "scope": "resource"
        },
        "C_Cpp.vcFormat.newLine.beforeOpenBrace.block": {
          "type": "string",
          "enum": [
            "newLine",
            "sameLine",
            "ignore"
          ],
          "enumDescriptions": [
            "%c_cpp.configuration.vcFormat.newLine.beforeOpenBrace.newLine.description%",
            "%c_cpp.configuration.vcFormat.newLine.beforeOpenBrace.sameLine.description%",
            "%c_cpp.configuration.vcFormat.newLine.beforeOpenBrace.ignore.description%"
          ],
          "default": "ignore",
          "description": "%c_cpp.configuration.vcFormat.newLine.beforeOpenBrace.block.description%",
          "scope": "resource"
        },
        "C_Cpp.vcFormat.newLine.beforeOpenBrace.lambda": {
          "enum": [
            "newLine",
            "sameLine",
            "ignore"
          ],
          "enumDescriptions": [
            "%c_cpp.configuration.vcFormat.newLine.beforeOpenBrace.newLine.description%",
            "%c_cpp.configuration.vcFormat.newLine.beforeOpenBrace.sameLine.description%",
            "%c_cpp.configuration.vcFormat.newLine.beforeOpenBrace.ignore.description%"
          ],
          "default": "ignore",
          "description": "%c_cpp.configuration.vcFormat.newLine.beforeOpenBrace.lambda.description%",
          "scope": "resource"
        },
        "C_Cpp.vcFormat.newLine.scopeBracesOnSeparateLines": {
          "type": "boolean",
          "default": false,
          "description": "%c_cpp.configuration.vcFormat.newLine.scopeBracesOnSeparateLines.description%",
          "scope": "resource"
        },
        "C_Cpp.vcFormat.newLine.closeBraceSameLine.emptyType": {
          "type": "boolean",
          "default": false,
          "description": "%c_cpp.configuration.vcFormat.newLine.closeBraceSameLine.emptyType.description%",
          "scope": "resource"
        },
        "C_Cpp.vcFormat.newLine.closeBraceSameLine.emptyFunction": {
          "type": "boolean",
          "default": false,
          "description": "%c_cpp.configuration.vcFormat.newLine.closeBraceSameLine.emptyFunction.description%",
          "scope": "resource"
        },
        "C_Cpp.vcFormat.newLine.beforeCatch": {
          "type": "boolean",
          "default": true,
          "description": "%c_cpp.configuration.vcFormat.newLine.beforeCatch.description%",
          "scope": "resource"
        },
        "C_Cpp.vcFormat.newLine.beforeElse": {
          "type": "boolean",
          "default": true,
          "description": "%c_cpp.configuration.vcFormat.newLine.beforeElse.description%",
          "scope": "resource"
        },
        "C_Cpp.vcFormat.newLine.beforeWhileInDoWhile": {
          "type": "boolean",
          "default": false,
          "description": "%c_cpp.configuration.vcFormat.newLine.beforeWhileInDoWhile.description%",
          "scope": "resource"
        },
        "C_Cpp.vcFormat.space.beforeFunctionOpenParenthesis": {
          "type": "string",
          "enum": [
            "insert",
            "remove",
            "ignore"
          ],
          "enumDescriptions": [
            "%c_cpp.configuration.vcFormat.space.beforeFunctionOpenParenthesis.insert.description%",
            "%c_cpp.configuration.vcFormat.space.beforeFunctionOpenParenthesis.remove.description%",
            "%c_cpp.configuration.vcFormat.space.beforeFunctionOpenParenthesis.ignore.description%"
          ],
          "default": "remove",
          "description": "%c_cpp.configuration.vcFormat.space.beforeFunctionOpenParenthesis.description%",
          "scope": "resource"
        },
        "C_Cpp.vcFormat.space.withinParameterListParentheses": {
          "type": "boolean",
          "default": false,
          "description": "%c_cpp.configuration.vcFormat.space.withinParameterListParentheses.description%",
          "scope": "resource"
        },
        "C_Cpp.vcFormat.space.betweenEmptyParameterListParentheses": {
          "type": "boolean",
          "default": false,
          "description": "%c_cpp.configuration.vcFormat.space.betweenEmptyParameterListParentheses.description%",
          "scope": "resource"
        },
        "C_Cpp.vcFormat.space.afterKeywordsInControlFlowStatements": {
          "type": "boolean",
          "default": true,
          "description": "%c_cpp.configuration.vcFormat.space.afterKeywordsInControlFlowStatements.description%",
          "scope": "resource"
        },
        "C_Cpp.vcFormat.space.withinControlFlowStatementParentheses": {
          "type": "boolean",
          "default": false,
          "description": "%c_cpp.configuration.vcFormat.space.withinControlFlowStatementParentheses.description%",
          "scope": "resource"
        },
        "C_Cpp.vcFormat.space.beforeLambdaOpenParenthesis": {
          "type": "boolean",
          "default": false,
          "description": "%c_cpp.configuration.vcFormat.space.beforeLambdaOpenParenthesis.description%",
          "scope": "resource"
        },
        "C_Cpp.vcFormat.space.withinCastParentheses": {
          "type": "boolean",
          "default": false,
          "description": "%c_cpp.configuration.vcFormat.space.withinCastParentheses.description%",
          "scope": "resource"
        },
        "C_Cpp.vcFormat.space.afterCastCloseParenthesis": {
          "type": "boolean",
          "default": false,
          "description": "%c_cpp.configuration.vcFormat.space.afterCastCloseParenthesis.description%",
          "scope": "resource"
        },
        "C_Cpp.vcFormat.space.withinExpressionParentheses": {
          "type": "boolean",
          "default": false,
          "description": "%c_cpp.configuration.vcFormat.space.withinExpressionParentheses.description%",
          "scope": "resource"
        },
        "C_Cpp.vcFormat.space.beforeBlockOpenBrace": {
          "type": "boolean",
          "default": true,
          "description": "%c_cpp.configuration.vcFormat.space.beforeBlockOpenBrace.description%",
          "scope": "resource"
        },
        "C_Cpp.vcFormat.space.betweenEmptyBraces": {
          "type": "boolean",
          "default": false,
          "description": "%c_cpp.configuration.vcFormat.space.betweenEmptyBraces.description%",
          "scope": "resource"
        },
        "C_Cpp.vcFormat.space.beforeInitializerListOpenBrace": {
          "type": "boolean",
          "default": false,
          "description": "%c_cpp.configuration.vcFormat.space.beforeInitializerListOpenBrace.description%",
          "scope": "resource"
        },
        "C_Cpp.vcFormat.space.withinInitializerListBraces": {
          "type": "boolean",
          "default": true,
          "description": "%c_cpp.configuration.vcFormat.space.withinInitializerListBraces.description%",
          "scope": "resource"
        },
        "C_Cpp.vcFormat.space.preserveInInitializerList": {
          "type": "boolean",
          "default": true,
          "description": "%c_cpp.configuration.vcFormat.space.preserveInInitializerList.description%",
          "scope": "resource"
        },
        "C_Cpp.vcFormat.space.beforeOpenSquareBracket": {
          "type": "boolean",
          "default": false,
          "description": "%c_cpp.configuration.vcFormat.space.beforeOpenSquareBracket.description%",
          "scope": "resource"
        },
        "C_Cpp.vcFormat.space.withinSquareBrackets": {
          "type": "boolean",
          "default": false,
          "description": "%c_cpp.configuration.vcFormat.space.withinSquareBrackets.description%",
          "scope": "resource"
        },
        "C_Cpp.vcFormat.space.beforeEmptySquareBrackets": {
          "type": "boolean",
          "default": false,
          "description": "%c_cpp.configuration.vcFormat.space.beforeEmptySquareBrackets.description%",
          "scope": "resource"
        },
        "C_Cpp.vcFormat.space.betweenEmptySquareBrackets": {
          "type": "boolean",
          "default": false,
          "description": "%c_cpp.configuration.vcFormat.space.betweenEmptySquareBrackets.description%",
          "scope": "resource"
        },
        "C_Cpp.vcFormat.space.groupSquareBrackets": {
          "type": "boolean",
          "default": true,
          "description": "%c_cpp.configuration.vcFormat.space.groupSquareBrackets.description%",
          "scope": "resource"
        },
        "C_Cpp.vcFormat.space.withinLambdaBrackets": {
          "type": "boolean",
          "default": false,
          "description": "%c_cpp.configuration.vcFormat.space.withinLambdaBrackets.description%",
          "scope": "resource"
        },
        "C_Cpp.vcFormat.space.betweenEmptyLambdaBrackets": {
          "type": "boolean",
          "default": false,
          "description": "%c_cpp.configuration.vcFormat.space.betweenEmptyLambdaBrackets.description%",
          "scope": "resource"
        },
        "C_Cpp.vcFormat.space.beforeComma": {
          "type": "boolean",
          "default": false,
          "description": "%c_cpp.configuration.vcFormat.space.beforeComma.description%",
          "scope": "resource"
        },
        "C_Cpp.vcFormat.space.afterComma": {
          "type": "boolean",
          "default": true,
          "description": "%c_cpp.configuration.vcFormat.space.afterComma.description%",
          "scope": "resource"
        },
        "C_Cpp.vcFormat.space.removeAroundMemberOperators": {
          "type": "boolean",
          "default": true,
          "description": "%c_cpp.configuration.vcFormat.space.removeAroundMemberOperators.description%",
          "scope": "resource"
        },
        "C_Cpp.vcFormat.space.beforeInheritanceColon": {
          "type": "boolean",
          "default": true,
          "description": "%c_cpp.configuration.vcFormat.space.beforeInheritanceColon.description%",
          "scope": "resource"
        },
        "C_Cpp.vcFormat.space.beforeConstructorColon": {
          "type": "boolean",
          "default": true,
          "description": "%c_cpp.configuration.vcFormat.space.beforeConstructorColon.description%",
          "scope": "resource"
        },
        "C_Cpp.vcFormat.space.removeBeforeSemicolon": {
          "type": "boolean",
          "default": true,
          "description": "%c_cpp.configuration.vcFormat.space.removeBeforeSemicolon.description%",
          "scope": "resource"
        },
        "C_Cpp.vcFormat.space.insertAfterSemicolon": {
          "type": "boolean",
          "default": false,
          "description": "%c_cpp.configuration.vcFormat.space.insertAfterSemicolon.description%",
          "scope": "resource"
        },
        "C_Cpp.vcFormat.space.removeAroundUnaryOperator": {
          "type": "boolean",
          "default": true,
          "description": "%c_cpp.configuration.vcFormat.space.removeAroundUnaryOperator.description%",
          "scope": "resource"
        },
        "C_Cpp.vcFormat.space.aroundBinaryOperator": {
          "type": "string",
          "enum": [
            "insert",
            "remove",
            "ignore"
          ],
          "enumDescriptions": [
            "%c_cpp.configuration.vcFormat.space.aroundOperators.insert.description%",
            "%c_cpp.configuration.vcFormat.space.aroundOperators.remove.description%",
            "%c_cpp.configuration.vcFormat.space.aroundOperators.ignore.description%"
          ],
          "default": "insert",
          "description": "%c_cpp.configuration.vcFormat.space.aroundBinaryOperator.description%",
          "scope": "resource"
        },
        "C_Cpp.vcFormat.space.aroundAssignmentOperator": {
          "type": "string",
          "enum": [
            "insert",
            "remove",
            "ignore"
          ],
          "enumDescriptions": [
            "%c_cpp.configuration.vcFormat.space.aroundOperators.insert.description%",
            "%c_cpp.configuration.vcFormat.space.aroundOperators.remove.description%",
            "%c_cpp.configuration.vcFormat.space.aroundOperators.ignore.description%"
          ],
          "default": "insert",
          "description": "%c_cpp.configuration.vcFormat.space.aroundAssignmentOperator.description%",
          "scope": "resource"
        },
        "C_Cpp.vcFormat.space.pointerReferenceAlignment": {
          "type": "string",
          "enum": [
            "left",
            "center",
            "right",
            "ignore"
          ],
          "enumDescriptions": [
            "%c_cpp.configuration.vcFormat.space.pointerReferenceAlignment.left.description%",
            "%c_cpp.configuration.vcFormat.space.pointerReferenceAlignment.center.description%",
            "%c_cpp.configuration.vcFormat.space.pointerReferenceAlignment.right.description%",
            "%c_cpp.configuration.vcFormat.space.pointerReferenceAlignment.ignore.description%"
          ],
          "default": "left",
          "description": "%c_cpp.configuration.vcFormat.space.pointerReferenceAlignment.description%",
          "scope": "resource"
        },
        "C_Cpp.vcFormat.space.aroundTernaryOperator": {
          "type": "string",
          "enum": [
            "insert",
            "remove",
            "ignore"
          ],
          "enumDescriptions": [
            "%c_cpp.configuration.vcFormat.space.aroundOperators.insert.description%",
            "%c_cpp.configuration.vcFormat.space.aroundOperators.remove.description%",
            "%c_cpp.configuration.vcFormat.space.aroundOperators.ignore.description%"
          ],
          "default": "insert",
          "description": "%c_cpp.configuration.vcFormat.space.aroundTernaryOperator.description%",
          "scope": "resource"
        },
        "C_Cpp.vcFormat.wrap.preserveBlocks": {
          "type": "string",
          "enum": [
            "oneLiners",
            "allOneLineScopes",
            "never"
          ],
          "enumDescriptions": [
            "%c_cpp.configuration.vcFormat.wrap.preserveBlocks.oneLiners.description%",
            "%c_cpp.configuration.vcFormat.wrap.preserveBlocks.allOneLineScopes.description%",
            "%c_cpp.configuration.vcFormat.wrap.preserveBlocks.never.description%"
          ],
          "default": "oneLiners",
          "description": "%c_cpp.configuration.vcFormat.wrap.preserveBlocks.description%",
          "scope": "resource"
        },
        "C_Cpp.clang_format_fallbackStyle": {
          "type": "string",
          "default": "Visual Studio",
          "description": "%c_cpp.configuration.clang_format_fallbackStyle.description%",
          "scope": "machine-overridable"
        },
        "C_Cpp.clang_format_sortIncludes": {
          "type": [
            "boolean",
            "null"
          ],
          "enum": [
            true,
            false,
            null
          ],
          "default": null,
          "description": "%c_cpp.configuration.clang_format_sortIncludes.description%",
          "scope": "resource"
        },
        "C_Cpp.intelliSenseEngine": {
          "type": "string",
          "enum": [
            "Default",
            "Tag Parser",
            "Disabled"
          ],
          "default": "Default",
          "description": "%c_cpp.configuration.intelliSenseEngine.description%",
          "scope": "resource"
        },
        "C_Cpp.intelliSenseEngineFallback": {
          "type": "string",
          "enum": [
            "Enabled",
            "Disabled"
          ],
          "default": "Disabled",
          "description": "%c_cpp.configuration.intelliSenseEngineFallback.description%",
          "scope": "resource"
        },
        "C_Cpp.autocomplete": {
          "type": "string",
          "enum": [
            "Default",
            "Disabled"
          ],
          "default": "Default",
          "description": "%c_cpp.configuration.autocomplete.description%",
          "scope": "resource"
        },
        "C_Cpp.errorSquiggles": {
          "type": "string",
          "enum": [
            "Enabled",
            "Disabled",
            "EnabledIfIncludesResolve"
          ],
          "default": "EnabledIfIncludesResolve",
          "description": "%c_cpp.configuration.errorSquiggles.description%",
          "scope": "resource"
        },
        "C_Cpp.dimInactiveRegions": {
          "type": "boolean",
          "default": true,
          "description": "%c_cpp.configuration.dimInactiveRegions.description%",
          "scope": "resource"
        },
        "C_Cpp.inactiveRegionOpacity": {
          "type:": "number",
          "default": 0.55,
          "description": "%c_cpp.configuration.inactiveRegionOpacity.description%",
          "scope": "resource",
          "minimum": 0.1,
          "maximum": 1
        },
        "C_Cpp.inactiveRegionForegroundColor": {
          "type": "string",
          "description": "%c_cpp.configuration.inactiveRegionForegroundColor.description%",
          "scope": "resource"
        },
        "C_Cpp.inactiveRegionBackgroundColor": {
          "type": "string",
          "description": "%c_cpp.configuration.inactiveRegionBackgroundColor.description%",
          "scope": "resource"
        },
        "C_Cpp.loggingLevel": {
          "type": "string",
          "enum": [
            "None",
            "Error",
            "Warning",
            "Information",
            "Debug"
          ],
          "default": "Error",
          "description": "%c_cpp.configuration.loggingLevel.description%",
          "scope": "window"
        },
        "C_Cpp.autoAddFileAssociations": {
          "type": "boolean",
          "default": true,
          "description": "%c_cpp.configuration.autoAddFileAssociations.description%",
          "scope": "window"
        },
        "C_Cpp.workspaceParsingPriority": {
          "type": "string",
          "enum": [
            "highest",
            "high",
            "medium",
            "low"
          ],
          "default": "highest",
          "description": "%c_cpp.configuration.workspaceParsingPriority.description%",
          "scope": "window"
        },
        "C_Cpp.workspaceSymbols": {
          "type": "string",
          "enum": [
            "All",
            "Just My Code"
          ],
          "default": "Just My Code",
          "description": "%c_cpp.configuration.workspaceSymbols.description%",
          "scope": "window"
        },
        "C_Cpp.exclusionPolicy": {
          "type": "string",
          "enum": [
            "checkFolders",
            "checkFilesAndFolders"
          ],
          "default": "checkFolders",
          "description": "%c_cpp.configuration.exclusionPolicy.description%",
          "scope": "resource"
        },
        "C_Cpp.preferredPathSeparator": {
          "type": "string",
          "enum": [
            "Forward Slash",
            "Backslash"
          ],
          "default": "Forward Slash",
          "description": "%c_cpp.configuration.preferredPathSeparator.description%",
          "scope": "machine-overridable"
        },
        "C_Cpp.simplifyStructuredComments": {
          "type": "boolean",
          "default": true,
          "description": "%c_cpp.configuration.simplifyStructuredComments.description%",
          "scope": "application"
        },
        "C_Cpp.commentContinuationPatterns": {
          "type": "array",
          "default": [
            "/**"
          ],
          "items": {
            "anyOf": [
              {
                "type": "string",
                "description": "%c_cpp.configuration.commentContinuationPatterns.items.anyof.string.description%"
              },
              {
                "type": "object",
                "properties": {
                  "begin": {
                    "type": "string",
                    "description": "%c_cpp.configuration.commentContinuationPatterns.items.anyof.object.begin.description%"
                  },
                  "continue": {
                    "type": "string",
                    "description": "%c_cpp.configuration.commentContinuationPatterns.items.anyof.object.continue.description%"
                  }
                }
              }
            ]
          },
          "description": "%c_cpp.configuration.commentContinuationPatterns.description%",
          "scope": "window"
        },
        "C_Cpp.configurationWarnings": {
          "type": "string",
          "enum": [
            "Enabled",
            "Disabled"
          ],
          "default": "Enabled",
          "description": "%c_cpp.configuration.configurationWarnings.description%",
          "scope": "resource"
        },
        "C_Cpp.intelliSenseCachePath": {
          "type": "string",
          "description": "%c_cpp.configuration.intelliSenseCachePath.description%",
          "scope": "machine-overridable"
        },
        "C_Cpp.intelliSenseCacheSize": {
          "type": "number",
          "default": 5120,
          "description": "%c_cpp.configuration.intelliSenseCacheSize.description%",
          "scope": "machine-overridable",
          "minimum": 0
        },
        "C_Cpp.intelliSenseMemoryLimit": {
          "type": "number",
          "default": 4096,
          "description": "%c_cpp.configuration.intelliSenseMemoryLimit.description%",
          "scope": "machine-overridable",
          "minimum": 256,
          "maximum": 16384
        },
        "C_Cpp.intelliSenseUpdateDelay": {
          "type": "number",
          "default": 2000,
          "description": "%c_cpp.configuration.intelliSenseUpdateDelay.description%",
          "scope": "application",
          "minimum": 500,
          "maximum": 3000
        },
        "C_Cpp.default.includePath": {
          "type": [
            "array",
            "null"
          ],
          "items": {
            "type": "string"
          },
          "default": null,
          "description": "%c_cpp.configuration.default.includePath.description%",
          "scope": "machine-overridable"
        },
        "C_Cpp.default.defines": {
          "type": [
            "array",
            "null"
          ],
          "items": {
            "type": "string"
          },
          "default": null,
          "description": "%c_cpp.configuration.default.defines.description%",
          "scope": "machine-overridable"
        },
        "C_Cpp.default.macFrameworkPath": {
          "type": [
            "array",
            "null"
          ],
          "items": {
            "type": "string"
          },
          "default": null,
          "description": "%c_cpp.configuration.default.macFrameworkPath.description%",
          "scope": "machine-overridable"
        },
        "C_Cpp.default.windowsSdkVersion": {
          "type": "string",
          "description": "%c_cpp.configuration.default.windowsSdkVersion.description%",
          "pattern": "^((\\d{2}\\.\\d{1}\\.\\d{5}\\.\\d{1}$|^8\\.1)|())$",
          "scope": "machine-overridable"
        },
        "C_Cpp.default.compileCommands": {
          "type": "string",
          "description": "%c_cpp.configuration.default.compileCommands.description%",
          "scope": "machine-overridable"
        },
        "C_Cpp.default.forcedInclude": {
          "type": [
            "array",
            "null"
          ],
          "items": {
            "type": "string"
          },
          "default": null,
          "description": "%c_cpp.configuration.default.forcedInclude.description%",
          "scope": "machine-overridable"
        },
        "C_Cpp.default.intelliSenseMode": {
          "type": "string",
          "enum": [
            "",
            "macos-clang-x86",
            "macos-clang-x64",
            "macos-clang-arm",
            "macos-clang-arm64",
            "macos-gcc-x86",
            "macos-gcc-x64",
            "macos-gcc-arm",
            "macos-gcc-arm64",
            "linux-clang-x86",
            "linux-clang-x64",
            "linux-clang-arm",
            "linux-clang-arm64",
            "linux-gcc-x86",
            "linux-gcc-x64",
            "linux-gcc-arm",
            "linux-gcc-arm64",
            "windows-clang-x86",
            "windows-clang-x64",
            "windows-clang-arm",
            "windows-clang-arm64",
            "windows-gcc-x86",
            "windows-gcc-x64",
            "windows-gcc-arm",
            "windows-gcc-arm64",
            "windows-msvc-x86",
            "windows-msvc-x64",
            "windows-msvc-arm",
            "windows-msvc-arm64",
            "clang-x86",
            "clang-x64",
            "clang-arm",
            "clang-arm64",
            "gcc-x86",
            "gcc-x64",
            "gcc-arm",
            "gcc-arm64",
            "msvc-x86",
            "msvc-x64",
            "msvc-arm",
            "msvc-arm64"
          ],
          "description": "%c_cpp.configuration.default.intelliSenseMode.description%",
          "scope": "machine-overridable"
        },
        "C_Cpp.default.compilerPath": {
          "type": [
            "string",
            "null"
          ],
          "default": null,
          "description": "%c_cpp.configuration.default.compilerPath.description%",
          "scope": "resource"
        },
        "C_Cpp.default.compilerArgs": {
          "type": [
            "array",
            "null"
          ],
          "items": {
            "type": "string"
          },
          "default": null,
          "description": "%c_cpp.configuration.default.compilerArgs.description%",
          "scope": "machine-overridable"
        },
        "C_Cpp.default.cStandard": {
          "type": "string",
          "enum": [
            "",
            "c89",
            "c99",
            "c11",
            "c17",
            "gnu89",
            "gnu99",
            "gnu11",
            "gnu17"
          ],
          "description": "%c_cpp.configuration.default.cStandard.description%",
          "scope": "machine-overridable"
        },
        "C_Cpp.default.cppStandard": {
          "type": "string",
          "enum": [
            "",
            "c++98",
            "c++03",
            "c++11",
            "c++14",
            "c++17",
            "c++20",
            "gnu++98",
            "gnu++03",
            "gnu++11",
            "gnu++14",
            "gnu++17",
            "gnu++20"
          ],
          "description": "%c_cpp.configuration.default.cppStandard.description%",
          "scope": "machine-overridable"
        },
        "C_Cpp.default.configurationProvider": {
          "type": "string",
          "description": "%c_cpp.configuration.default.configurationProvider.description%",
          "scope": "resource"
        },
        "C_Cpp.default.browse.path": {
          "type": [
            "array",
            "null"
          ],
          "items": {
            "type": "string"
          },
          "default": null,
          "description": "%c_cpp.configuration.default.browse.path.description%",
          "scope": "machine-overridable"
        },
        "C_Cpp.default.browse.databaseFilename": {
          "type": "string",
          "description": "%c_cpp.configuration.default.browse.databaseFilename.description%",
          "scope": "machine-overridable"
        },
        "C_Cpp.default.browse.limitSymbolsToIncludedHeaders": {
          "type": "boolean",
          "default": true,
          "description": "%c_cpp.configuration.default.browse.limitSymbolsToIncludedHeaders.description%",
          "scope": "resource"
        },
        "C_Cpp.default.systemIncludePath": {
          "type": [
            "array",
            "null"
          ],
          "items": {
            "type": "string"
          },
          "default": null,
          "description": "%c_cpp.configuration.default.systemIncludePath.description%",
          "scope": "machine-overridable"
        },
        "C_Cpp.default.customConfigurationVariables": {
          "type": [
            "object",
            "null"
          ],
          "default": null,
          "patternProperties": {
            "(^.+$)": {
              "type": "string"
            }
          },
          "description": "%c_cpp.configuration.default.customConfigurationVariables.description%",
          "scope": "machine-overridable"
        },
        "C_Cpp.default.enableConfigurationSquiggles": {
          "type": "boolean",
          "default": true,
          "description": "%c_cpp.configuration.default.enableConfigurationSquiggles.description%",
          "scope": "resource"
        },
        "C_Cpp.updateChannel": {
          "type": "string",
          "enum": [
            "Default",
            "Insiders"
          ],
          "default": "Default",
          "description": "%c_cpp.configuration.updateChannel.description%",
          "scope": "application"
        },
        "C_Cpp.experimentalFeatures": {
          "type": "string",
          "enum": [
            "Enabled",
            "Disabled"
          ],
          "default": "Disabled",
          "description": "%c_cpp.configuration.experimentalFeatures.description%",
          "scope": "window"
        },
        "C_Cpp.suggestSnippets": {
          "type": "boolean",
          "default": true,
          "description": "%c_cpp.configuration.suggestSnippets.description%",
          "scope": "resource"
        },
        "C_Cpp.enhancedColorization": {
          "type": "string",
          "enum": [
            "Enabled",
            "Disabled"
          ],
          "default": "Enabled",
          "description": "%c_cpp.configuration.enhancedColorization.description%",
          "scope": "window"
        },
        "C_Cpp.vcpkg.enabled": {
          "type": "boolean",
          "default": true,
          "markdownDescription": "%c_cpp.configuration.vcpkg.enabled.markdownDescription%",
          "scope": "resource"
        },
        "C_Cpp.addNodeAddonIncludePaths": {
          "type": "boolean",
          "default": false,
          "markdownDescription": "%c_cpp.configuration.addNodeAddonIncludePaths.description%",
          "scope": "application"
        },
        "C_Cpp.renameRequiresIdentifier": {
          "type": "boolean",
          "default": true,
          "description": "%c_cpp.configuration.renameRequiresIdentifier.description%",
          "scope": "application"
        },
        "C_Cpp.debugger.useBacktickCommandSubstitution": {
          "type": "boolean",
          "default": false,
          "description": "%c_cpp.configuration.debugger.useBacktickCommandSubstitution.description%",
          "scope": "window"
        },
        "C_Cpp.codeFolding": {
          "type": "string",
          "enum": [
            "Enabled",
            "Disabled"
          ],
          "default": "Enabled",
          "description": "%c_cpp.configuration.codeFolding.description%",
          "scope": "window"
        },
        "C_Cpp.autocompleteAddParentheses": {
          "type": "boolean",
          "default": false,
          "description": "%c_cpp.configuration.autocompleteAddParentheses.description%",
          "scope": "resource"
        },
        "C_Cpp.files.exclude": {
          "type": "object",
          "markdownDescription": "%c_cpp.configuration.filesExclude.description%",
          "default": {
            "**/.vscode": true
          },
          "additionalProperties": {
            "anyOf": [
              {
                "type": "boolean",
                "description": "%c_cpp.configuration.filesExcludeBoolean.description%"
              },
              {
                "type": "object",
                "properties": {
                  "when": {
                    "type": "string",
                    "pattern": "\\w*\\$\\(basename\\)\\w*",
                    "default": "$(basename).ext",
                    "description": "%c_cpp.configuration.filesExcludeWhen.description%"
                  }
                }
              }
            ]
          },
          "scope": "resource"
        }
      }
    },
    "commands": [
      {
        "command": "C_Cpp.ConfigurationSelect",
        "title": "%c_cpp.command.configurationSelect.title%",
        "category": "C/C++"
      },
      {
        "command": "C_Cpp.ConfigurationProviderSelect",
        "title": "%c_cpp.command.configurationProviderSelect.title%",
        "category": "C/C++"
      },
      {
        "command": "C_Cpp.ConfigurationEditJSON",
        "title": "%c_cpp.command.configurationEditJSON.title%",
        "category": "C/C++"
      },
      {
        "command": "C_Cpp.ConfigurationEditUI",
        "title": "%c_cpp.command.configurationEditUI.title%",
        "category": "C/C++"
      },
      {
        "command": "C_Cpp.SwitchHeaderSource",
        "title": "%c_cpp.command.switchHeaderSource.title%",
        "category": "C/C++"
      },
      {
        "command": "C_Cpp.EnableErrorSquiggles",
        "title": "%c_cpp.command.enableErrorSquiggles.title%",
        "category": "C/C++"
      },
      {
        "command": "C_Cpp.DisableErrorSquiggles",
        "title": "%c_cpp.command.disableErrorSquiggles.title%",
        "category": "C/C++"
      },
      {
        "command": "C_Cpp.ToggleIncludeFallback",
        "title": "%c_cpp.command.toggleIncludeFallback.title%",
        "category": "C/C++"
      },
      {
        "command": "C_Cpp.ToggleDimInactiveRegions",
        "title": "%c_cpp.command.toggleDimInactiveRegions.title%",
        "category": "C/C++"
      },
      {
        "command": "C_Cpp.ResetDatabase",
        "title": "%c_cpp.command.resetDatabase.title%",
        "category": "C/C++"
      },
      {
        "command": "C_Cpp.TakeSurvey",
        "title": "%c_cpp.command.takeSurvey.title%",
        "category": "C/C++"
      },
      {
        "command": "C_Cpp.BuildAndDebugActiveFile",
        "title": "%c_cpp.command.buildAndDebugActiveFile.title%",
        "category": "C/C++"
      },
      {
        "command": "C_Cpp.LogDiagnostics",
        "title": "%c_cpp.command.logDiagnostics.title%",
        "category": "C/C++"
      },
      {
        "command": "C_Cpp.RescanWorkspace",
        "title": "%c_cpp.command.rescanWorkspace.title%",
        "category": "C/C++"
      },
      {
        "command": "C_Cpp.VcpkgClipboardInstallSuggested",
        "title": "%c_cpp.command.vcpkgClipboardInstallSuggested.title%",
        "category": "C/C++"
      },
      {
        "command": "C_Cpp.VcpkgOnlineHelpSuggested",
        "title": "%c_cpp.command.vcpkgOnlineHelpSuggested.title%",
        "category": "C/C++"
      },
      {
        "command": "C_Cpp.GenerateEditorConfig",
        "title": "%c_cpp.command.generateEditorConfig.title%",
        "category": "C/C++"
      },
      {
        "command": "C_Cpp.referencesViewGroupByType",
        "category": "C/C++",
        "title": "%c_cpp.command.referencesViewGroupByType.title%",
        "icon": {
          "light": "assets/ref-group-by-type-light.svg",
          "dark": "assets/ref-group-by-type-dark.svg"
        }
      },
      {
        "command": "C_Cpp.referencesViewUngroupByType",
        "category": "C/C++",
        "title": "%c_cpp.command.referencesViewUngroupByType.title%",
        "icon": {
          "light": "assets/ref-ungroup-by-type-light.svg",
          "dark": "assets/ref-ungroup-by-type-dark.svg"
        }
      },
      {
        "command": "C_Cpp.GoToNextDirectiveInGroup",
        "title": "%c_cpp.command.GoToNextDirectiveInGroup.title%",
        "category": "C/C++"
      },
      {
        "command": "C_Cpp.GoToPrevDirectiveInGroup",
        "title": "%c_cpp.command.GoToPrevDirectiveInGroup.title%",
        "category": "C/C++"
      },
      {
        "command": "C_Cpp.RunClangTidyOnActiveFile",
        "title": "%c_cpp.command.RunClangTidyOnActiveFile.title%",
        "category": "C/C++"
      },
      {
        "command": "C_Cpp.RunClangTidyOnOpenFiles",
        "title": "%c_cpp.command.RunClangTidyOnOpenFiles.title%",
        "category": "C/C++"
      },
      {
        "command": "C_Cpp.RunClangTidyOnAllFiles",
        "title": "%c_cpp.command.RunClangTidyOnAllFiles.title%",
        "category": "C/C++"
      }
    ],
    "keybindings": [
      {
        "command": "C_Cpp.SwitchHeaderSource",
        "key": "Alt+O",
        "when": "editorLangId == 'c' && editorTextFocus || editorLangId == 'cpp' && editorTextFocus || editorLangId == 'cuda-cpp' && editorTextFocus"
      }
    ],
    "debuggers": [
      {
        "type": "cppdbg",
        "label": "C++ (GDB/LLDB)",
        "languages": [
          "c",
          "cpp",
          "cuda-cpp"
        ],
        "variables": {
          "pickProcess": "extension.pickNativeProcess",
          "pickRemoteProcess": "extension.pickRemoteNativeProcess"
        },
        "configurationAttributes": {
          "launch": {
            "type": "object",
            "default": {},
            "required": [
              "program"
            ],
            "properties": {
              "program": {
                "type": "string",
                "description": "%c_cpp.debuggers.program.description%",
                "default": "${workspaceRoot}/a.out"
              },
              "args": {
                "type": "array",
                "description": "%c_cpp.debuggers.args.description%",
                "items": {
                  "type": "string"
                },
                "default": []
              },
              "type": {
                "type": "string",
                "description": "%c_cpp.debuggers.cppdbg.type.description%",
                "default": "cppdbg"
              },
              "targetArchitecture": {
                "type": "string",
                "description": "%c_cpp.debuggers.targetArchitecture.description%",
                "default": "x64"
              },
              "cwd": {
                "type": "string",
                "description": "%c_cpp.debuggers.cwd.description%",
                "default": "."
              },
              "setupCommands": {
                "type": "array",
                "description": "%c_cpp.debuggers.setupCommands.description%",
                "items": {
                  "type": "object",
                  "default": {},
                  "properties": {
                    "text": {
                      "type": "string",
                      "description": "%c_cpp.debuggers.text.description%",
                      "default": ""
                    },
                    "description": {
                      "type": "string",
                      "description": "%c_cpp.debuggers.description.description%",
                      "default": ""
                    },
                    "ignoreFailures": {
                      "type": "boolean",
                      "description": "%c_cpp.debuggers.ignoreFailures.description%",
                      "default": false
                    }
                  }
                },
                "default": []
              },
              "customLaunchSetupCommands": {
                "type": "array",
                "description": "%c_cpp.debuggers.customLaunchSetupCommands.description%",
                "items": {
                  "type": "object",
                  "default": {},
                  "properties": {
                    "text": {
                      "type": "string",
                      "description": "%c_cpp.debuggers.text.description%",
                      "default": ""
                    },
                    "description": {
                      "type": "string",
                      "description": "%c_cpp.debuggers.description.description%",
                      "default": ""
                    },
                    "ignoreFailures": {
                      "type": "boolean",
                      "description": "%c_cpp.debuggers.ignoreFailures.description%",
                      "default": false
                    }
                  }
                },
                "default": []
              },
              "launchCompleteCommand": {
                "enum": [
                  "exec-run",
                  "exec-continue",
                  "None"
                ],
                "description": "%c_cpp.debuggers.launchCompleteCommand.description%",
                "default": "exec-run"
              },
              "visualizerFile": {
                "type": "string",
                "description": "%c_cpp.debuggers.cppdbg.visualizerFile.description%",
                "default": ""
              },
              "showDisplayString": {
                "type": "boolean",
                "description": "%c_cpp.debuggers.showDisplayString.description%",
                "default": true
              },
              "environment": {
                "type": "array",
                "description": "%c_cpp.debuggers.environment.description%",
                "items": {
                  "type": "object",
                  "default": {},
                  "properties": {
                    "name": {
                      "type": "string"
                    },
                    "value": {
                      "type": "string"
                    }
                  }
                },
                "default": []
              },
              "envFile": {
                "type": "string",
                "description": "%c_cpp.debuggers.envFile.description%",
                "default": "${workspaceFolder}/.env"
              },
              "additionalSOLibSearchPath": {
                "type": "string",
                "description": "%c_cpp.debuggers.additionalSOLibSearchPath.description%",
                "default": ""
              },
              "MIMode": {
                "type": "string",
                "description": "%c_cpp.debuggers.MIMode.description%",
                "default": "gdb"
              },
              "miDebuggerPath": {
                "type": "string",
                "description": "%c_cpp.debuggers.miDebuggerPath.description%",
                "default": "/usr/bin/gdb"
              },
              "miDebuggerArgs": {
                "type": "string",
                "description": "%c_cpp.debuggers.miDebuggerArgs.description%",
                "default": ""
              },
              "miDebuggerServerAddress": {
                "type": "string",
                "description": "%c_cpp.debuggers.miDebuggerServerAddress.description%",
                "default": "serveraddress:port"
              },
              "stopAtEntry": {
                "type": "boolean",
                "description": "%c_cpp.debuggers.stopAtEntry.description%",
                "default": false
              },
              "debugServerPath": {
                "type": "string",
                "description": "%c_cpp.debuggers.debugServerPath.description%",
                "default": ""
              },
              "debugServerArgs": {
                "type": "string",
                "description": "%c_cpp.debuggers.debugServerArgs.description%",
                "default": ""
              },
              "serverStarted": {
                "type": "string",
                "description": "%c_cpp.debuggers.serverStarted.description%",
                "default": ""
              },
              "filterStdout": {
                "type": "boolean",
                "description": "%c_cpp.debuggers.filterStdout.description%",
                "default": true
              },
              "filterStderr": {
                "type": "boolean",
                "description": "%c_cpp.debuggers.filterStderr.description%",
                "default": false
              },
              "serverLaunchTimeout": {
                "type": "integer",
                "description": "%c_cpp.debuggers.serverLaunchTimeout.description%",
                "default": "10000"
              },
              "coreDumpPath": {
                "type": "string",
                "description": "%c_cpp.debuggers.coreDumpPath.description%",
                "default": ""
              },
              "externalConsole": {
                "type": "boolean",
                "description": "%c_cpp.debuggers.cppdbg.externalConsole.description%",
                "default": false
              },
              "avoidWindowsConsoleRedirection": {
                "type": "boolean",
                "description": "%c_cpp.debuggers.avoidWindowsConsoleRedirection.description%",
                "default": false
              },
              "sourceFileMap": {
                "anyOf": [
                  {
                    "type": "object",
                    "description": "%c_cpp.debuggers.sourceFileMap.description%",
                    "default": {
                      "<source-path>": "<target-path>"
                    }
                  },
                  {
                    "description": "%c_cpp.debuggers.sourceFileMap.sourceFileMapEntry.description%",
                    "type": "object",
                    "default": {
                      "<source-path>": {
                        "editorPath": "",
                        "useForBreakpoints": true
                      }
                    },
                    "properties": {
                      "<source-path>": {
                        "type": "object",
                        "default": {
                          "editorPath": "",
                          "useForBreakpoints": true
                        },
                        "properties": {
                          "editorPath": {
                            "type": "string",
                            "description": "%c_cpp.debuggers.sourceFileMap.sourceFileMapEntry.editorPath.description%",
                            "default": ""
                          },
                          "useForBreakpoints": {
                            "type": "boolean",
                            "description": "%c_cpp.debuggers.sourceFileMap.sourceFileMapEntry.useForBreakpoints.description%",
                            "default": true
                          }
                        }
                      }
                    }
                  }
                ]
              },
              "logging": {
                "description": "%c_cpp.debuggers.logging.description%",
                "type": "object",
                "default": {},
                "properties": {
                  "exceptions": {
                    "type": "boolean",
                    "description": "%c_cpp.debuggers.logging.exceptions.description%",
                    "default": true
                  },
                  "moduleLoad": {
                    "type": "boolean",
                    "description": "%c_cpp.debuggers.logging.moduleLoad.description%",
                    "default": true
                  },
                  "programOutput": {
                    "type": "boolean",
                    "description": "%c_cpp.debuggers.logging.programOutput.description%",
                    "default": true
                  },
                  "engineLogging": {
                    "type": "boolean",
                    "description": "%c_cpp.debuggers.logging.engineLogging.description%",
                    "default": false
                  },
                  "trace": {
                    "type": "boolean",
                    "description": "%c_cpp.debuggers.logging.trace.description%",
                    "default": false
                  },
                  "traceResponse": {
                    "type": "boolean",
                    "description": "%c_cpp.debuggers.logging.traceResponse.description%",
                    "default": false
                  }
                }
              },
              "pipeTransport": {
                "description": "%c_cpp.debuggers.pipeTransport.description%",
                "type": "object",
                "default": {
                  "pipeCwd": "/usr/bin",
                  "pipeProgram": "%c_cpp.debuggers.pipeTransport.default.pipeProgram%",
                  "pipeArgs": [],
                  "debuggerPath": "%c_cpp.debuggers.pipeTransport.default.debuggerPath%"
                },
                "properties": {
                  "pipeCwd": {
                    "type": "string",
                    "description": "%c_cpp.debuggers.pipeTransport.pipeCwd.description%",
                    "default": "/usr/bin"
                  },
                  "pipeProgram": {
                    "type": "string",
                    "description": "%c_cpp.debuggers.pipeTransport.pipeProgram.description%",
                    "default": "%c_cpp.debuggers.pipeTransport.default.pipeProgram%"
                  },
                  "pipeArgs": {
                    "type": "array",
                    "description": "%c_cpp.debuggers.pipeTransport.pipeArgs.description%",
                    "items": {
                      "type": "string"
                    },
                    "default": []
                  },
                  "debuggerPath": {
                    "type": "string",
                    "description": "%c_cpp.debuggers.pipeTransport.debuggerPath.description%",
                    "default": "%c_cpp.debuggers.pipeTransport.default.debuggerPath%"
                  },
                  "pipeEnv": {
                    "type": "object",
                    "additionalProperties": {
                      "type": "string"
                    },
                    "description": "%c_cpp.debuggers.pipeTransport.pipeEnv.description%",
                    "default": {}
                  },
                  "quoteArgs": {
                    "exceptions": {
                      "type": "boolean",
                      "description": "%c_cpp.debuggers.pipeTransport.quoteArgs.description%",
                      "default": true
                    }
                  }
                }
              },
              "symbolLoadInfo": {
                "description": "%c_cpp.debuggers.symbolLoadInfo.description%",
                "type": "object",
                "default": {
                  "loadAll": true,
                  "exceptionList": ""
                },
                "properties": {
                  "loadAll": {
                    "type": "boolean",
                    "description": "%c_cpp.debuggers.symbolLoadInfo.loadAll.description%",
                    "default": true
                  },
                  "exceptionList": {
                    "type": "string",
                    "description": "%c_cpp.debuggers.symbolLoadInfo.exceptionList.description%",
                    "default": ""
                  }
                }
              },
              "stopAtConnect": {
                "type": "boolean",
                "description": "%c_cpp.debuggers.stopAtConnect.description%",
                "default": false
              },
              "hardwareBreakpoints": {
                "description": "%c_cpp.debuggers.hardwareBreakpoints.description%",
                "default": {},
                "type": "object",
                "properties": {
                  "require": {
                    "type": "boolean",
                    "description": "%c_cpp.debuggers.hardwareBreakpoints.require.description%",
                    "default": false
                  },
                  "limit": {
                    "type": "integer",
                    "description": "%c_cpp.debuggers.hardwareBreakpoints.limit.description%",
                    "default": 0
                  }
                }
              }
            }
          },
          "attach": {
            "type": "object",
            "default": {},
            "required": [
              "program",
              "processId"
            ],
            "properties": {
              "program": {
                "type": "string",
                "description": "%c_cpp.debuggers.program.description%",
                "default": "${workspaceRoot}/a.out"
              },
              "type": {
                "type": "string",
                "description": "%c_cpp.debuggers.cppdbg.type.description%",
                "default": "cppdbg"
              },
              "targetArchitecture": {
                "type": "string",
                "description": "%c_cpp.debuggers.targetArchitecture.description%",
                "default": "x64"
              },
              "visualizerFile": {
                "type": "string",
                "description": "%c_cpp.debuggers.cppdbg.visualizerFile.description%",
                "default": ""
              },
              "showDisplayString": {
                "type": "boolean",
                "description": "%c_cpp.debuggers.showDisplayString.description%",
                "default": true
              },
              "additionalSOLibSearchPath": {
                "type": "string",
                "description": "%c_cpp.debuggers.additionalSOLibSearchPath.description%",
                "default": ""
              },
              "MIMode": {
                "type": "string",
                "description": "%c_cpp.debuggers.MIMode.description%",
                "default": "gdb"
              },
              "miDebuggerPath": {
                "type": "string",
                "description": "%c_cpp.debuggers.miDebuggerPath.description%",
                "default": "/usr/bin/gdb"
              },
              "miDebuggerServerAddress": {
                "type": "string",
                "description": "%c_cpp.debuggers.miDebuggerServerAddress.description%",
                "default": "serveraddress:port"
              },
              "processId": {
                "anyOf": [
                  {
                    "type": "string",
                    "description": "%c_cpp.debuggers.processId.anyOf.description%",
                    "default": "${command:pickProcess}"
                  },
                  {
                    "type": "integer",
                    "description": "%c_cpp.debuggers.processId.anyOf.description%",
                    "default": 0
                  }
                ]
              },
              "filterStdout": {
                "type": "boolean",
                "description": "%c_cpp.debuggers.filterStdout.description%",
                "default": true
              },
              "filterStderr": {
                "type": "boolean",
                "description": "%c_cpp.debuggers.filterStderr.description%",
                "default": false
              },
              "sourceFileMap": {
                "anyOf": [
                  {
                    "type": "object",
                    "description": "%c_cpp.debuggers.sourceFileMap.description%",
                    "default": {
                      "<source-path>": "<target-path>"
                    }
                  },
                  {
                    "description": "%c_cpp.debuggers.sourceFileMap.sourceFileMapEntry.description%",
                    "type": "object",
                    "default": {
                      "<source-path>": {
                        "editorPath": "",
                        "useForBreakpoints": true
                      }
                    },
                    "properties": {
                      "<source-path>": {
                        "type": "object",
                        "default": {
                          "editorPath": "",
                          "useForBreakpoints": true
                        },
                        "properties": {
                          "editorPath": {
                            "type": "string",
                            "description": "%c_cpp.debuggers.sourceFileMap.sourceFileMapEntry.editorPath.description%",
                            "default": ""
                          },
                          "useForBreakpoints": {
                            "type": "boolean",
                            "description": "%c_cpp.debuggers.sourceFileMap.sourceFileMapEntry.useForBreakpoints.description%",
                            "default": true
                          }
                        }
                      }
                    }
                  }
                ]
              },
              "logging": {
                "description": "%c_cpp.debuggers.logging.description%",
                "type": "object",
                "default": {},
                "properties": {
                  "exceptions": {
                    "type": "boolean",
                    "description": "%c_cpp.debuggers.logging.exceptions.description%",
                    "default": true
                  },
                  "moduleLoad": {
                    "type": "boolean",
                    "description": "%c_cpp.debuggers.logging.moduleLoad.description%",
                    "default": true
                  },
                  "programOutput": {
                    "type": "boolean",
                    "description": "%c_cpp.debuggers.logging.programOutput.description%",
                    "default": true
                  },
                  "engineLogging": {
                    "type": "boolean",
                    "description": "%c_cpp.debuggers.logging.engineLogging.description%",
                    "default": false
                  },
                  "trace": {
                    "type": "boolean",
                    "description": "%c_cpp.debuggers.logging.trace.description%",
                    "default": false
                  },
                  "traceResponse": {
                    "type": "boolean",
                    "description": "%c_cpp.debuggers.logging.traceResponse.description%",
                    "default": false
                  }
                }
              },
              "pipeTransport": {
                "description": "%c_cpp.debuggers.pipeTransport.description%",
                "type": "object",
                "default": {
                  "pipeCwd": "/usr/bin",
                  "pipeProgram": "%c_cpp.debuggers.pipeTransport.default.pipeProgram%",
                  "pipeArgs": [],
                  "debuggerPath": "%c_cpp.debuggers.pipeTransport.default.debuggerPath%"
                },
                "properties": {
                  "pipeCwd": {
                    "type": "string",
                    "description": "%c_cpp.debuggers.pipeTransport.pipeCwd.description%",
                    "default": "/usr/bin"
                  },
                  "pipeProgram": {
                    "type": "string",
                    "description": "%c_cpp.debuggers.pipeTransport.pipeProgram.description%",
                    "default": "%c_cpp.debuggers.pipeTransport.default.pipeProgram%"
                  },
                  "pipeArgs": {
                    "type": "array",
                    "description": "%c_cpp.debuggers.pipeTransport.pipeArgs.description%",
                    "items": {
                      "type": "string"
                    },
                    "default": []
                  },
                  "debuggerPath": {
                    "type": "string",
                    "description": "%c_cpp.debuggers.pipeTransport.debuggerPath.description%",
                    "default": "%c_cpp.debuggers.pipeTransport.default.debuggerPath%"
                  },
                  "pipeEnv": {
                    "type": "object",
                    "additionalProperties": {
                      "type": "string"
                    },
                    "description": "%c_cpp.debuggers.pipeTransport.pipeEnv.description%",
                    "default": {}
                  },
                  "quoteArgs": {
                    "exceptions": {
                      "type": "boolean",
                      "description": "%c_cpp.debuggers.pipeTransport.quoteArgs.description%",
                      "default": true
                    }
                  }
                }
              },
              "setupCommands": {
                "type": "array",
                "description": "%c_cpp.debuggers.setupCommands.description%",
                "items": {
                  "type": "object",
                  "default": {},
                  "properties": {
                    "text": {
                      "type": "string",
                      "description": "%c_cpp.debuggers.text.description%",
                      "default": ""
                    },
                    "description": {
                      "type": "string",
                      "description": "%c_cpp.debuggers.description.description%",
                      "default": ""
                    },
                    "ignoreFailures": {
                      "type": "boolean",
                      "description": "%c_cpp.debuggers.ignoreFailures.description%",
                      "default": false
                    }
                  }
                },
                "default": []
              },
              "symbolLoadInfo": {
                "description": "%c_cpp.debuggers.symbolLoadInfo.description%",
                "type": "object",
                "default": {
                  "loadAll": true,
                  "exceptionList": ""
                },
                "properties": {
                  "loadAll": {
                    "type": "boolean",
                    "description": "%c_cpp.debuggers.symbolLoadInfo.loadAll.description%",
                    "default": true
                  },
                  "exceptionList": {
                    "type": "string",
                    "description": "%c_cpp.debuggers.symbolLoadInfo.exceptionList.description%",
                    "default": ""
                  }
                }
              }
            }
          }
        }
      },
      {
        "type": "cppvsdbg",
        "label": "C++ (Windows)",
        "languages": [
          "c",
          "cpp",
          "cuda-cpp"
        ],
        "variables": {
          "pickProcess": "extension.pickNativeProcess"
        },
        "configurationAttributes": {
          "launch": {
            "type": "object",
            "default": {},
            "required": [
              "program",
              "cwd"
            ],
            "properties": {
              "program": {
                "type": "string",
                "description": "%c_cpp.debuggers.program.description%",
                "default": "${workspaceRoot}/program.exe"
              },
              "args": {
                "type": "array",
                "description": "%c_cpp.debuggers.args.description%",
                "items": {
                  "type": "string"
                },
                "default": []
              },
              "type": {
                "type": "string",
                "description": "%c_cpp.debuggers.cppvsdbg.type.description%",
                "default": "cppvsdbg"
              },
              "cwd": {
                "type": "string",
                "description": "%c_cpp.debuggers.cwd.description%",
                "default": "${workspaceRoot}"
              },
              "environment": {
                "type": "array",
                "description": "%c_cpp.debuggers.environment.description%",
                "items": {
                  "type": "object",
                  "default": {},
                  "properties": {
                    "name": {
                      "type": "string"
                    },
                    "value": {
                      "type": "string"
                    }
                  }
                },
                "default": []
              },
              "envFile": {
                "type": "string",
                "description": "%c_cpp.debuggers.envFile.description%",
                "default": "${workspaceFolder}/.env"
              },
              "symbolSearchPath": {
                "type": "string",
                "description": "%c_cpp.debuggers.symbolSearchPath.description%",
                "default": ""
              },
              "stopAtEntry": {
                "type": "boolean",
                "description": "%c_cpp.debuggers.stopAtEntry.description%",
                "default": false
              },
              "dumpPath": {
                "type": "string",
                "description": "%c_cpp.debuggers.dumpPath.description%",
                "default": ""
              },
              "visualizerFile": {
                "type": "string",
                "description": "%c_cpp.debuggers.cppvsdbg.visualizerFile.description%",
                "default": ""
              },
              "externalConsole": {
                "type": "boolean",
                "description": "%c_cpp.debuggers.cppvsdbg.externalConsole.description%",
                "default": false
              },
              "console": {
                "type": "string",
                "enum": [
                  "internalConsole",
                  "integratedTerminal",
                  "externalTerminal",
                  "newExternalWindow"
                ],
                "enumDescriptions": [
                  "%c_cpp.debuggers.cppvsdbg.console.internalConsole.description%",
                  "%c_cpp.debuggers.cppvsdbg.console.integratedTerminal.description%",
                  "%c_cpp.debuggers.cppvsdbg.console.externalTerminal.description%",
                  "%c_cpp.debuggers.cppvsdbg.console.newExternalWindow.description%"
                ],
                "description": "%c_cpp.debuggers.cppvsdbg.console.description%",
                "default": "internalConsole"
              },
              "sourceFileMap": {
                "type": "object",
                "description": "%c_cpp.debuggers.sourceFileMap.description%",
                "default": {
                  "<source-path>": "<target-path>"
                }
              },
              "enableDebugHeap": {
                "type": "boolean",
                "description": "%c_cpp.debuggers.enableDebugHeap.description%",
                "default": false
              },
              "logging": {
                "type": "object",
                "description": "%c_cpp.debuggers.logging.description%",
                "default": {},
                "properties": {
                  "exceptions": {
                    "type": "boolean",
                    "description": "%c_cpp.debuggers.logging.exceptions.description%",
                    "default": true
                  },
                  "moduleLoad": {
                    "type": "boolean",
                    "description": "%c_cpp.debuggers.logging.moduleLoad.description%",
                    "default": true
                  },
                  "programOutput": {
                    "type": "boolean",
                    "description": "%c_cpp.debuggers.logging.programOutput.description%",
                    "default": true
                  },
                  "engineLogging": {
                    "type": "boolean",
                    "description": "%c_cpp.debuggers.logging.engineLogging.description%",
                    "default": false
                  },
                  "threadExit": {
                    "type": "boolean",
                    "description": "%c_cpp.debuggers.cppvsdbg.logging.threadExit.description%",
                    "default": false
                  },
                  "processExit": {
                    "type": "boolean",
                    "description": "%c_cpp.debuggers.cppvsdbg.logging.processExit.description%",
                    "default": true
                  }
                }
              },
              "requireExactSource": {
                "type": "boolean",
                "description": "%c_cpp.debuggers.requireExactSource.description%",
                "default": true
              },
              "symbolOptions": {
                "description": "%c_cpp.debuggers.symbolOptions.description%",
                "default": {
                  "searchPaths": [],
                  "searchMicrosoftSymbolServer": false
                },
                "type": "object",
                "properties": {
                  "searchPaths": {
                    "type": "array",
                    "items": {
                      "type": "string"
                    },
                    "description": "%c_cpp.debuggers.VSSymbolOptions.searchPaths.description%",
                    "default": []
                  },
                  "searchMicrosoftSymbolServer": {
                    "type": "boolean",
                    "description": "%c_cpp.debuggers.VSSymbolOptions.searchMicrosoftSymbolServer.description%",
                    "default": false
                  },
                  "cachePath": {
                    "type": "string",
                    "description": "%c_cpp.debuggers.VSSymbolOptions.cachePath.description%",
                    "default": "%TEMP%\\SymbolCache"
                  },
                  "moduleFilter": {
                    "description": "%c_cpp.debuggers.VSSymbolOptions.moduleFilter.description%",
                    "default": {
                      "mode": "loadAllButExcluded",
                      "excludedModules": []
                    },
                    "type": "object",
                    "required": [
                      "mode"
                    ],
                    "properties": {
                      "mode": {
                        "type": "string",
                        "enum": [
                          "loadAllButExcluded",
                          "loadOnlyIncluded"
                        ],
                        "enumDescriptions": [
                          "%c_cpp.debuggers.VSSymbolOptionsModuleFilter.mode.loadAllButExcluded.enumDescriptions%",
                          "%c_cpp.debuggers.VSSymbolOptionsModuleFilter.mode.loadOnlyIncluded.enumDescriptions%"
                        ],
                        "description": "%c_cpp.debuggers.VSSymbolOptionsModuleFilter.mode.description%",
                        "default": "loadAllButExcluded"
                      },
                      "excludedModules": {
                        "type": "array",
                        "items": {
                          "type": "string"
                        },
                        "description": "%c_cpp.debuggers.VSSymbolOptionsModuleFilter.excludedModules.description%",
                        "default": []
                      },
                      "includedModules": {
                        "type": "array",
                        "items": {
                          "type": "string"
                        },
                        "description": "%c_cpp.debuggers.VSSymbolOptionsModuleFilter.includedModules.description%",
                        "default": [
                          "MyExampleModule.dll"
                        ]
                      },
                      "includeSymbolsNextToModules": {
                        "type": "boolean",
                        "description": "%c_cpp.debuggers.VSSymbolOptionsModuleFilter.includeSymbolsNextToModules.description%",
                        "default": true
                      }
                    }
                  }
                }
              }
            }
          },
          "attach": {
            "type": "object",
            "default": {},
            "required": [
              "processId"
            ],
            "properties": {
              "type": {
                "type": "string",
                "description": "%c_cpp.debuggers.cppvsdbg.type.description%",
                "default": "cppvsdbg"
              },
              "symbolSearchPath": {
                "type": "string",
                "description": "%c_cpp.debuggers.symbolSearchPath.description%",
                "default": ""
              },
              "processId": {
                "anyOf": [
                  {
                    "type": "string",
                    "description": "%c_cpp.debuggers.processId.anyOf.description%",
                    "default": "${command:pickProcess}"
                  },
                  {
                    "type": "integer",
                    "description": "%c_cpp.debuggers.processId.anyOf.description%",
                    "default": 0
                  }
                ]
              },
              "visualizerFile": {
                "type": "string",
                "description": "%c_cpp.debuggers.cppvsdbg.visualizerFile.description%",
                "default": ""
              },
              "sourceFileMap": {
                "type": "object",
                "description": "%c_cpp.debuggers.sourceFileMap.description%",
                "default": {
                  "<source-path>": "<target-path>"
                }
              },
              "logging": {
                "type": "object",
                "description": "%c_cpp.debuggers.logging.description%",
                "default": {},
                "properties": {
                  "exceptions": {
                    "type": "boolean",
                    "description": "%c_cpp.debuggers.logging.exceptions.description%",
                    "default": true
                  },
                  "moduleLoad": {
                    "type": "boolean",
                    "description": "%c_cpp.debuggers.logging.moduleLoad.description%",
                    "default": true
                  },
                  "programOutput": {
                    "type": "boolean",
                    "description": "%c_cpp.debuggers.logging.programOutput.description%",
                    "default": true
                  },
                  "trace": {
                    "type": "boolean",
                    "description": "%c_cpp.debuggers.logging.trace.description%",
                    "default": false
                  }
                }
              },
              "requireExactSource": {
                "type": "boolean",
                "description": "%c_cpp.debuggers.requireExactSource.description%",
                "default": true
              },
              "symbolOptions": {
                "description": "%c_cpp.debuggers.symbolOptions.description%",
                "default": {
                  "searchPaths": [],
                  "searchMicrosoftSymbolServer": false
                },
                "type": "object",
                "properties": {
                  "searchPaths": {
                    "type": "array",
                    "items": {
                      "type": "string"
                    },
                    "description": "%c_cpp.debuggers.VSSymbolOptions.searchPaths.description%",
                    "default": []
                  },
                  "searchMicrosoftSymbolServer": {
                    "type": "boolean",
                    "description": "%c_cpp.debuggers.VSSymbolOptions.searchMicrosoftSymbolServer.description%",
                    "default": false
                  },
                  "cachePath": {
                    "type": "string",
                    "description": "%c_cpp.debuggers.VSSymbolOptions.cachePath.description%",
                    "default": "%TEMP%\\SymbolCache"
                  },
                  "moduleFilter": {
                    "description": "%c_cpp.debuggers.VSSymbolOptions.moduleFilter.description%",
                    "default": {
                      "mode": "loadAllButExcluded",
                      "excludedModules": []
                    },
                    "type": "object",
                    "required": [
                      "mode"
                    ],
                    "properties": {
                      "mode": {
                        "type": "string",
                        "enum": [
                          "loadAllButExcluded",
                          "loadOnlyIncluded"
                        ],
                        "enumDescriptions": [
                          "%c_cpp.debuggers.VSSymbolOptionsModuleFilter.mode.loadAllButExcluded.enumDescriptions%",
                          "%c_cpp.debuggers.VSSymbolOptionsModuleFilter.mode.loadOnlyIncluded.enumDescriptions%"
                        ],
                        "description": "%c_cpp.debuggers.VSSymbolOptionsModuleFilter.mode.description%",
                        "default": "loadAllButExcluded"
                      },
                      "excludedModules": {
                        "type": "array",
                        "items": {
                          "type": "string"
                        },
                        "description": "%c_cpp.debuggers.VSSymbolOptionsModuleFilter.excludedModules.description%",
                        "default": []
                      },
                      "includedModules": {
                        "type": "array",
                        "items": {
                          "type": "string"
                        },
                        "description": "%c_cpp.debuggers.VSSymbolOptionsModuleFilter.includedModules.description%",
                        "default": [
                          "MyExampleModule.dll"
                        ]
                      },
                      "includeSymbolsNextToModules": {
                        "type": "boolean",
                        "description": "%c_cpp.debuggers.VSSymbolOptionsModuleFilter.includeSymbolsNextToModules.description%",
                        "default": true
                      }
                    }
                  }
                }
              }
            }
          }
        }
      }
    ],
    "breakpoints": [
      {
        "language": "c"
      },
      {
        "language": "cpp"
      },
      {
        "language": "cuda-cpp"
      },
      {
        "language": "cuda"
      }
    ],
    "jsonValidation": [
      {
        "fileMatch": "c_cpp_properties.json",
        "url": "cpptools-schema:///c_cpp_properties.schema.json"
      }
    ],
    "menus": {
      "view/title": [
        {
          "command": "C_Cpp.referencesViewGroupByType",
          "when": "view == CppReferencesView && refView.isGroupedByFile",
          "group": "navigation"
        },
        {
          "command": "C_Cpp.referencesViewUngroupByType",
          "when": "view == CppReferencesView && !refView.isGroupedByFile",
          "group": "navigation"
        }
      ],
      "editor/context": [
        {
          "when": "editorLangId == 'c' || editorLangId == 'cpp' || editorLangId == 'cuda-cpp'",
          "command": "C_Cpp.SwitchHeaderSource",
          "group": "other1_navigation@1"
        },
        {
          "when": "editorLangId == 'c' || editorLangId == 'cpp' || editorLangId == 'cuda-cpp'",
          "command": "workbench.action.gotoSymbol",
          "group": "other1_navigation@3"
        },
        {
          "when": "editorLangId == 'c' || editorLangId == 'cpp' || editorLangId == 'cuda-cpp'",
          "command": "workbench.action.showAllSymbols",
          "group": "other1_navigation@4"
        },
        {
          "when": "editorLangId == 'c' || editorLangId == 'cpp' || editorLangId == 'cuda-cpp'",
          "command": "C_Cpp.BuildAndDebugActiveFile",
          "group": "other2_debug@1"
        }
      ],
      "commandPalette": [
        {
          "command": "C_Cpp.referencesViewGroupByType",
          "when": "cppReferenceTypes:hasResults"
        },
        {
          "command": "C_Cpp.referencesViewUngroupByType",
          "when": "cppReferenceTypes:hasResults"
        }
      ]
    },
    "configurationDefaults": {
      "[cpp]": {
        "editor.wordBasedSuggestions": false,
        "editor.suggest.insertMode": "replace",
        "editor.semanticHighlighting.enabled": true
      },
      "[cuda-cpp]": {
        "editor.wordBasedSuggestions": false,
        "editor.suggest.insertMode": "replace",
        "editor.semanticHighlighting.enabled": true
      },
      "[c]": {
        "editor.wordBasedSuggestions": false,
        "editor.suggest.insertMode": "replace",
        "editor.semanticHighlighting.enabled": true
      },
      "[Log]": {
        "editor.wordWrap": "off"
      }
    },
    "semanticTokenTypes": [
      {
        "id": "referenceType",
        "superType": "class",
        "description": "A C++/CLI reference type."
      },
      {
        "id": "cliProperty",
        "superType": "property",
        "description": "A C++/CLI property."
      },
      {
        "id": "genericType",
        "superType": "class",
        "description": "A C++/CLI generic type."
      },
      {
        "id": "valueType",
        "superType": "class",
        "description": "A C++/CLI value type."
      },
      {
        "id": "templateFunction",
        "superType": "function",
        "description": "A template function."
      },
      {
        "id": "templateType",
        "superType": "class",
        "description": "A template type."
      },
      {
        "id": "operatorOverload",
        "superType": "operator",
        "description": "An overloaded operator."
      },
      {
        "id": "memberOperatorOverload",
        "superType": "operator",
        "description": "An overloaded operator member function."
      },
      {
        "id": "newOperator",
        "superType": "operator",
        "description": "A C++ new or delete operator."
      },
      {
        "id": "customLiteral",
        "superType": "number",
        "description": "A user-defined literal."
      },
      {
        "id": "numberLiteral",
        "superType": "number",
        "description": "A user-defined literal number."
      },
      {
        "id": "stringLiteral",
        "superType": "string",
        "description": "A user-defined literal string."
      }
    ],
    "semanticTokenModifiers": [
      {
        "id": "global",
        "description": "Annotates a symbol that is declared in global scope."
      },
      {
        "id": "local",
        "description": "Annotates a symbol that is declared in local scope."
      }
    ],
    "semanticTokenScopes": [
      {
        "language": "c",
        "scopes": {
          "namespace": [
            "entity.name.namespace.c"
          ],
          "type": [
            "entity.name.type.c"
          ],
          "type.defaultLibrary": [
            "support.type.c"
          ],
          "struct": [
            "storage.type.struct.c"
          ],
          "class": [
            "entity.name.type.class.c"
          ],
          "class.defaultLibrary": [
            "support.class.c"
          ],
          "interface": [
            "entity.name.type.interface.c"
          ],
          "enum": [
            "entity.name.type.enum.c"
          ],
          "function": [
            "entity.name.function.c"
          ],
          "function.defaultLibrary": [
            "support.function.c"
          ],
          "method": [
            "entity.name.function.member.c"
          ],
          "variable": [
            "variable.other.readwrite.c",
            "entity.name.variable.c"
          ],
          "variable.readonly": [
            "variable.other.constant.c"
          ],
          "variable.readonly.defaultLibrary": [
            "support.constant.c"
          ],
          "parameter": [
            "variable.parameter.c"
          ],
          "property": [
            "variable.other.property.c"
          ],
          "property.readonly": [
            "variable.other.constant.property.c"
          ],
          "enumMember": [
            "variable.other.enummember.c"
          ],
          "event": [
            "variable.other.event.c"
          ],
          "label": [
            "entity.name.label.c"
          ],
          "variable.global": [
            "variable.other.global.c"
          ],
          "variable.local": [
            "variable.other.local.c"
          ],
          "property.static": [
            "variable.other.property.static.c"
          ],
          "method.static": [
            "entity.name.function.member.static.c"
          ],
          "macro": [
            "entity.name.function.preprocessor.c",
            "entity.name.function.macro.c"
          ],
          "referenceType": [
            "entity.name.type.class.reference.c"
          ],
          "cliProperty": [
            "variable.other.property.cli.c"
          ],
          "genericType": [
            "entity.name.type.class.generic.c"
          ],
          "valueType": [
            "entity.name.type.class.value.c"
          ],
          "templateFunction": [
            "entity.name.function.templated.c"
          ],
          "templateType": [
            "entity.name.type.class.templated.c"
          ],
          "operatorOverload": [
            "entity.name.function.operator.c"
          ],
          "memberOperatorOverload": [
            "entity.name.function.operator.member.c"
          ],
          "newOperator": [
            "keyword.operator.new.c"
          ],
          "numberLiteral": [
            "entity.name.operator.custom-literal.number.c"
          ],
          "customLiteral": [
            "entity.name.operator.custom-literal.c"
          ],
          "stringLiteral": [
            "entity.name.operator.custom-literal.string.c"
          ]
        }
      },
      {
        "language": "cpp",
        "scopes": {
          "namespace": [
            "entity.name.namespace.cpp"
          ],
          "type": [
            "entity.name.type.cpp"
          ],
          "type.defaultLibrary": [
            "support.type.cpp"
          ],
          "struct": [
            "storage.type.struct.cpp"
          ],
          "class": [
            "entity.name.type.class.cpp"
          ],
          "class.defaultLibrary": [
            "support.class.cpp"
          ],
          "interface": [
            "entity.name.type.interface.cpp"
          ],
          "enum": [
            "entity.name.type.enum.cpp"
          ],
          "function": [
            "entity.name.function.cpp"
          ],
          "function.defaultLibrary": [
            "support.function.cpp"
          ],
          "method": [
            "entity.name.function.member.cpp"
          ],
          "variable": [
            "variable.other.readwrite.cpp",
            "entity.name.variable.cpp"
          ],
          "variable.readonly": [
            "variable.other.constant.cpp"
          ],
          "variable.readonly.defaultLibrary": [
            "support.constant.cpp"
          ],
          "parameter": [
            "variable.parameter.cpp"
          ],
          "property": [
            "variable.other.property.cpp"
          ],
          "property.readonly": [
            "variable.other.constant.property.cpp"
          ],
          "enumMember": [
            "variable.other.enummember.cpp"
          ],
          "event": [
            "variable.other.event.cpp"
          ],
          "label": [
            "entity.name.label.cpp"
          ],
          "variable.global": [
            "variable.other.global.cpp"
          ],
          "variable.local": [
            "variable.other.local.cpp"
          ],
          "property.static": [
            "variable.other.property.static.cpp"
          ],
          "method.static": [
            "entity.name.function.member.static.cpp"
          ],
          "macro": [
            "entity.name.function.preprocessor.cpp",
            "entity.name.function.macro.cpp"
          ],
          "referenceType": [
            "entity.name.type.class.reference.cpp"
          ],
          "cliProperty": [
            "variable.other.property.cli.cpp"
          ],
          "genericType": [
            "entity.name.type.class.generic.cpp"
          ],
          "valueType": [
            "entity.name.type.class.value.cpp"
          ],
          "templateFunction": [
            "entity.name.function.templated.cpp"
          ],
          "templateType": [
            "entity.name.type.class.templated.cpp"
          ],
          "operatorOverload": [
            "entity.name.function.operator.cpp"
          ],
          "memberOperatorOverload": [
            "entity.name.function.operator.member.cpp"
          ],
          "newOperator": [
            "keyword.operator.new.cpp"
          ],
          "numberLiteral": [
            "entity.name.operator.custom-literal.number.cpp"
          ],
          "customLiteral": [
            "entity.name.operator.custom-literal.cpp"
          ],
          "stringLiteral": [
            "entity.name.operator.custom-literal.string.cpp"
          ]
        }
      },
      {
        "language": "cuda-cpp",
        "scopes": {
          "namespace": [
            "entity.name.namespace.cuda-cpp"
          ],
          "type": [
            "entity.name.type.cuda-cpp"
          ],
          "type.defaultLibrary": [
            "support.type.cuda-cpp"
          ],
          "struct": [
            "storage.type.struct.cuda-cpp"
          ],
          "class": [
            "entity.name.type.class.cuda-cpp"
          ],
          "class.defaultLibrary": [
            "support.class.cuda-cpp"
          ],
          "interface": [
            "entity.name.type.interface.cuda-cpp"
          ],
          "enum": [
            "entity.name.type.enum.cuda-cpp"
          ],
          "function": [
            "entity.name.function.cuda-cpp"
          ],
          "function.defaultLibrary": [
            "support.function.cuda-cpp"
          ],
          "method": [
            "entity.name.function.member.cuda-cpp"
          ],
          "variable": [
            "variable.other.readwrite.cuda-cpp",
            "entity.name.variable.cuda-cpp"
          ],
          "variable.readonly": [
            "variable.other.constant.cuda-cpp"
          ],
          "variable.readonly.defaultLibrary": [
            "support.constant.cuda-cpp"
          ],
          "parameter": [
            "variable.parameter.cuda-cpp"
          ],
          "property": [
            "variable.other.property.cuda-cpp"
          ],
          "property.readonly": [
            "variable.other.constant.property.cuda-cpp"
          ],
          "enumMember": [
            "variable.other.enummember.cuda-cpp"
          ],
          "event": [
            "variable.other.event.cuda-cpp"
          ],
          "label": [
            "entity.name.label.cuda-cpp"
          ],
          "variable.global": [
            "variable.other.global.cuda-cpp"
          ],
          "variable.local": [
            "variable.other.local.cuda-cpp"
          ],
          "property.static": [
            "variable.other.property.static.cuda-cpp"
          ],
          "method.static": [
            "entity.name.function.member.static.cuda-cpp"
          ],
          "macro": [
            "entity.name.function.preprocessor.cuda-cpp",
            "entity.name.function.macro.cuda-cpp"
          ],
          "referenceType": [
            "entity.name.type.class.reference.cuda-cpp"
          ],
          "cliProperty": [
            "variable.other.property.cli.cuda-cpp"
          ],
          "genericType": [
            "entity.name.type.class.generic.cuda-cpp"
          ],
          "valueType": [
            "entity.name.type.class.value.cuda-cpp"
          ],
          "templateFunction": [
            "entity.name.function.templated.cuda-cpp"
          ],
          "templateType": [
            "entity.name.type.class.templated.cuda-cpp"
          ],
          "operatorOverload": [
            "entity.name.function.operator.cuda-cpp"
          ],
          "memberOperatorOverload": [
            "entity.name.function.operator.member.cuda-cpp"
          ],
          "newOperator": [
            "keyword.operator.new.cuda-cpp"
          ],
          "numberLiteral": [
            "entity.name.operator.custom-literal.number.cuda-cpp"
          ],
          "customLiteral": [
            "entity.name.operator.custom-literal.cuda-cpp"
          ],
          "stringLiteral": [
            "entity.name.operator.custom-literal.string.cuda-cpp"
          ]
        }
      }
    ]
  },
  "scripts": {
    "vscode:prepublish": "yarn run compile",
    "compile": "node ./tools/prepublish.js && gulp generate-native-strings && gulp translations-generate && webpack --mode production --env vscode_nls",
    "compile-dev": "node ./tools/prepublish.js && gulp generate-native-strings && webpack --mode development",
    "compile-watch": "node ./tools/prepublish.js && gulp generate-native-strings && gulp translations-generate && webpack --mode production --env vscode_nls --watch --progress",
    "compile-dev-watch": "node ./tools/prepublish.js && gulp generate-native-strings && webpack --mode development --watch --progress",
    "generateOptionsSchema": "node ./tools/prepublish.js && node ./out/tools/generateOptionsSchema.js",
    "generate-native-strings": "node ./tools/prepublish.js && gulp generate-native-strings",
    "translations-export": "node ./tools/prepublish.js && gulp generate-native-strings && gulp translations-export",
    "translations-generate": "node ./tools/prepublish.js && gulp translations-generate",
    "translations-import": "node ./tools/prepublish.js && gulp translations-import",
    "prepublishjs": "node ./tools/prepublish.js",
    "pretest": "tsc -p test.tsconfig.json",
    "generatePackageHashes": "gulp generate-package-hashes",
    "pr-check": "gulp pr-check",
    "lint": "gulp lint",
    "unitTests": "tsc -p test.tsconfig.json && node ./out/test/unitTests/runTest.js",
    "integrationTests": "tsc -p test.tsconfig.json && node ./out/test/integrationTests/languageServer/runTest.js",
    "intelliSenseFeaturesTests": "tsc -p test.tsconfig.json && node ./out/test/integrationTests/IntelliSenseFeatures/runTest.js",
    "import-edge-strings": "node ./import_edge_strings.js"
  },
  "devDependencies": {
    "@octokit/rest": "^16.28.9",
    "@types/minimatch": "^3.0.3",
    "@types/mkdirp": "^0.5.2",
    "@types/mocha": "^8.2.2",
    "@types/node": "^14.14.0",
    "@types/plist": "^3.0.2",
    "@types/semver": "^7.1.0",
    "@types/tmp": "^0.1.0",
    "@types/vscode": "1.57.0",
    "@types/which": "^1.3.2",
    "@types/yauzl": "^2.9.1",
    "@typescript-eslint/eslint-plugin": "^4.22.1",
    "@typescript-eslint/eslint-plugin-tslint": "^4.22.1",
    "@typescript-eslint/parser": "^4.22.1",
    "@vscode/test-electron": "^1.6.1",
    "async-child-process": "^1.1.1",
    "await-notify": "^1.0.1",
    "eslint": "^7.25.0",
    "eslint-plugin-import": "^2.22.1",
    "eslint-plugin-jsdoc": "^33.1.0",
    "event-stream": "^4.0.1",
    "fs-extra": "^8.1.0",
    "glob": "^7.1.6",
    "gulp": "^4.0.2",
    "gulp-env": "^0.4.0",
    "gulp-eslint": "^6.0.0",
    "gulp-filter": "^6.0.0",
    "gulp-mocha": "^8.0.0",
    "gulp-sourcemaps": "^2.6.5",
    "gulp-typescript": "^5.0.1",
    "http-proxy-agent": "^2.1.0",
    "minimist": "^1.2.5",
    "mocha": "^8.3.2",
    "parse-git-config": "^3.0.0",
    "parse5": "^5.1.0",
    "parse5-traverse": "^1.0.3",
    "ts-loader": "^8.1.0",
    "tslint": "^5.19.0",
    "typescript": "^3.5.3",
    "vscode-debugadapter": "^1.35.0",
    "vscode-debugprotocol": "^1.35.0",
    "vscode-nls-dev": "^4.0.0-next.1",
    "webpack": "^5.28.0",
    "webpack-cli": "^4.5.0",
    "xml2js": "^0.4.19"
  },
  "dependencies": {
    "comment-json": "^3.0.3",
    "editorconfig": "^0.15.3",
    "escape-string-regexp": "^2.0.0",
    "https-proxy-agent": "^2.2.4",
    "minimatch": "^3.0.4",
    "mkdirp": "^0.5.1",
    "plist": "^3.0.2",
    "tmp": "^0.1.0",
    "vscode-cpptools": "^5.0.0",
    "vscode-extension-telemetry": "^0.1.7",
    "vscode-languageclient": "^5.2.1",
    "vscode-nls": "^4.1.1",
    "vscode-tas-client": "^0.1.22",
    "which": "^2.0.2",
    "yauzl": "^2.10.0"
  },
  "resolutions": {
    "**/mkdirp/minimist": "^0.2.1",
    "yargs-parser": "^15.0.1",
    "y18n": "^5.0.5",
    "hosted-git-info": "^3.0.8",
    "browserslist": "^4.16.6",
    "glob-parent": "^5.1.2"
  },
  "runtimeDependencies": [
    {
      "description": "C/C++ language components (Linux / x86_64)",
      "url": "https://go.microsoft.com/fwlink/?linkid=2167520",
      "platforms": [
        "linux"
      ],
      "architectures": [
        "x64"
      ],
      "binaries": [
        "./bin/cpptools",
        "./bin/cpptools-srv"
      ],
      "integrity": "32AC1D58A5A21527AA24583011F5A3694FCEFB5920677D0CA8D13F70BC0102BE"
    },
    {
      "description": "C/C++ language components (Linux / armhf)",
      "url": "https://go.microsoft.com/fwlink/?linkid=2167624",
      "platforms": [
        "linux"
      ],
      "architectures": [
        "arm"
      ],
      "binaries": [
        "./bin/cpptools",
        "./bin/cpptools-srv"
      ],
      "integrity": "9CB1C36A34DD2F7A53FF5471F1FBB5C0AD65A9E67C17013C7FBF65CDDAF7A7E1"
    },
    {
      "description": "C/C++ language components (Linux / aarch64)",
      "url": "https://go.microsoft.com/fwlink/?linkid=2167623",
      "platforms": [
        "linux"
      ],
      "architectures": [
        "arm64"
      ],
      "binaries": [
        "./bin/cpptools",
        "./bin/cpptools-srv"
      ],
      "integrity": "D8F6A5A4A8A13F6F872C94BD522602A7C0E5E5CCA58CE7CE1ED3DC32F82850AC"
    },
    {
      "description": "C/C++ language components (macOS / x86_64)",
      "url": "https://go.microsoft.com/fwlink/?linkid=2167518",
      "platforms": [
        "darwin"
      ],
      "architectures": [
        "x64"
      ],
      "binaries": [
        "./bin/cpptools",
        "./bin/cpptools-srv"
      ],
      "integrity": "3EF54224CED1BCC6D64B2A93BFA8093E3D75510C8F96E943049CCB4C656161A2"
    },
    {
      "description": "C/C++ language components (macOS / ARM64)",
      "url": "https://go.microsoft.com/fwlink/?linkid=2167519",
      "platforms": [
        "darwin"
      ],
      "architectures": [
        "arm64"
      ],
      "binaries": [
        "./bin/cpptools",
        "./bin/cpptools-srv"
      ],
      "integrity": "02F2BE96493256237995EF51D4E0CD0345727D27A61135C6FCDB88608406C908"
    },
    {
      "description": "C/C++ language components (Windows)",
      "url": "https://go.microsoft.com/fwlink/?linkid=2167517",
      "platforms": [
        "win32"
      ],
      "architectures": [
        "x64",
        "x86"
      ],
      "binaries": [
        "./bin/cpptools.exe",
        "./bin/cpptools-srv.exe"
      ],
      "integrity": "1E23884810A6EBF56BC7C5C4CB5317723CC3519039D56BF07310735870163E77"
    },
    {
      "description": "C/C++ language components (Windows ARM64)",
      "url": "https://go.microsoft.com/fwlink/?linkid=2167516",
      "platforms": [
        "win32"
      ],
      "architectures": [
        "arm64"
      ],
      "binaries": [
        "./bin/cpptools.exe",
        "./bin/cpptools-srv.exe"
      ],
      "integrity": "26CCA79735F15BE0595510E2A170794CBF7E2EE72F2A565CD9D26970EA35547F"
    },
    {
      "description": "Clang tools (Linux / x86_64)",
      "url": "https://go.microsoft.com/fwlink/?LinkID=2167549",
      "platforms": [
        "linux"
      ],
      "architectures": [
        "x64"
      ],
      "binaries": [
        "./LLVM/bin/clang-format",
        "./LLVM/bin/clang-tidy"
      ],
      "integrity": "3F3E0C7219ABF9B4D17113B6DDE94A062365E38BABAE6E53721CC98444C8F4FA"
    },
    {
      "description": "Clang tools (Linux / armhf)",
      "url": "https://go.microsoft.com/fwlink/?LinkID=2167551",
      "platforms": [
        "linux"
      ],
      "architectures": [
        "arm"
      ],
      "binaries": [
        "./LLVM/bin/clang-format",
        "./LLVM/bin/clang-tidy"
      ],
      "integrity": "2A8F48B0B3CC8D516C177CF0A0FD671E688FB37A075151C4413D55FE0194A831"
    },
    {
      "description": "Clang tools (Linux / aarch64)",
      "url": "https://go.microsoft.com/fwlink/?LinkID=2167656",
      "platforms": [
        "linux"
      ],
      "architectures": [
        "arm64"
      ],
      "binaries": [
        "./LLVM/bin/clang-format",
        "./LLVM/bin/clang-tidy"
      ],
      "integrity": "08EA62D201DA0744277969142AA376B9FCCE74BE7A86B65A71AE64D68D60496E"
    },
    {
<<<<<<< HEAD
      "description": "Clang tools (macOS / x86_64)",
      "url": "https://go.microsoft.com/fwlink/?LinkID=2167655",
=======
      "description": "ClangFormat (macOS / x86_64)",
      "url": "https://go.microsoft.com/fwlink/?LinkID=2168396",
>>>>>>> ecdb08ec
      "platforms": [
        "darwin"
      ],
      "architectures": [
        "x64"
      ],
      "binaries": [
<<<<<<< HEAD
        "./LLVM/bin/clang-format",
        "./LLVM/bin/clang-tidy"
      ],
      "integrity": "ADD73C4822497BDB03328FC50046A5B5C5A0D89E62835C0180EE7DC857801B10"
    },
    {
      "description": "Clang tools (macOS / ARM64)",
      "url": "https://go.microsoft.com/fwlink/?LinkID=2167654",
=======
        "./LLVM/bin/clang-format"
      ],
      "integrity": "5C4848EAAE3DBD7EDAB3155717C49204A09E4625B39463A00887CAA0C9D16657"
    },
    {
      "description": "ClangFormat (macOS / ARM64)",
      "url": "https://go.microsoft.com/fwlink/?LinkID=2168397",
>>>>>>> ecdb08ec
      "platforms": [
        "darwin"
      ],
      "architectures": [
        "arm64"
      ],
      "binaries": [
<<<<<<< HEAD
        "./LLVM/bin/clang-format",
        "./LLVM/bin/clang-tidy"
      ],
      "integrity": "14DBEFB75DF25553939CFF56E5FC9F5E1520E81B716EA45C9E710C80F254CE34"
=======
        "./LLVM/bin/clang-format"
      ],
      "integrity": "404C8CFC847FD9B740BD4077534F00918ED592C7F4DFE4B66F933CAC10CCA5FB"
>>>>>>> ecdb08ec
    },
    {
      "description": "Clang tools (Windows x86)",
      "url": "https://go.microsoft.com/fwlink/?LinkID=2167552",
      "platforms": [
        "win32"
      ],
      "architectures": [
        "x86"
      ],
      "binaries": [
        "./LLVM/bin/clang-format.exe",
        "./LLVM/bin/clang-tidy.exe"
      ],
      "integrity": "4600A5030CF419880D80F9C55A9346C21F6BA79CD8F540DB1576595DFE093492"
    },
    {
      "description": "Clang tools (Windows x64)",
      "url": "https://go.microsoft.com/fwlink/?LinkID=2167550",
      "platforms": [
        "win32"
      ],
      "architectures": [
        "x64"
      ],
      "binaries": [
        "./LLVM/bin/clang-format.exe",
        "./LLVM/bin/clang-tidy.exe"
      ],
      "integrity": "3BBC1ABAD14E7A6F2709708E1534DD1B912575682872614E780E2EC398F31B49"
    },
    {
      "description": "Clang tools (Windows arm64)",
      "url": "https://go.microsoft.com/fwlink/?LinkID=2167548",
      "platforms": [
        "win32"
      ],
      "architectures": [
        "arm64"
      ],
      "binaries": [
        "./LLVM/bin/clang-format.exe",
        "./LLVM/bin/clang-tidy.exe"
      ],
      "integrity": "67BDAC6D46A3F8C5F491D6BC9A461C1CF6179C57B1CA7F6643512A1338C44E17"
    },
    {
      "description": "OpenDebugAD7 (Windows x86)",
      "url": "https://download.visualstudio.microsoft.com/download/pr/65d2e4a8-b9e4-40e8-a131-51b3b6af7b43/de9fa59805117816e8a5f94c8266f08f/win7-x86.zip",
      "platforms": [
        "win32"
      ],
      "architectures": [
        "x86"
      ],
      "binaries": [
        "./debugAdapters/bin/OpenDebugAD7.exe"
      ],
      "integrity": "8144471564483F2CF2AD44F6E47FEE43CFE0DE935CC5B19AD057B2E9F17247EB"
    },
    {
      "description": "OpenDebugAD7 (Windows x64)",
      "url": "https://download.visualstudio.microsoft.com/download/pr/65d2e4a8-b9e4-40e8-a131-51b3b6af7b43/76746f7e2b206af62790f7c531c5ebfe/win-x64.zip",
      "platforms": [
        "win32"
      ],
      "architectures": [
        "x64"
      ],
      "binaries": [
        "./debugAdapters/bin/OpenDebugAD7.exe"
      ],
      "integrity": "07BCB0E787B440D55377DA475BC6859694C5EDDFE4540DB11D5EC864B67C29E3"
    },
    {
      "description": "OpenDebugAD7 (Windows ARM64)",
      "url": "https://download.visualstudio.microsoft.com/download/pr/65d2e4a8-b9e4-40e8-a131-51b3b6af7b43/c6fc1101fc22085d80ee5b51b05cf75b/win10-arm64.zip",
      "platforms": [
        "win32"
      ],
      "architectures": [
        "arm64"
      ],
      "binaries": [
        "./debugAdapters/bin/OpenDebugAD7.exe"
      ],
      "integrity": "98E7434DA74545FE0731E2BB08A14B92B075A0A888181223E45221EA823EE42C"
    },
    {
      "description": "OpenDebugAD7 (Linux x64)",
      "url": "https://download.visualstudio.microsoft.com/download/pr/65d2e4a8-b9e4-40e8-a131-51b3b6af7b43/cab96f290df15021d58396616c833fa4/linux-x64.zip",
      "platforms": [
        "linux"
      ],
      "architectures": [
        "x64"
      ],
      "binaries": [
        "./debugAdapters/bin/OpenDebugAD7"
      ],
      "integrity": "4912413127724649A10A0925316D7E735159F49405D7DD3EA2F54750D6F65964"
    },
    {
      "description": "OpenDebugAD7 (Linux ARM)",
      "url": "https://download.visualstudio.microsoft.com/download/pr/65d2e4a8-b9e4-40e8-a131-51b3b6af7b43/3aaff9a6621469d7efd1423fe2c1063e/linux-arm.zip",
      "platforms": [
        "linux"
      ],
      "architectures": [
        "arm"
      ],
      "binaries": [
        "./debugAdapters/bin/OpenDebugAD7"
      ],
      "integrity": "527426D22FCDD0F3A679F767DDEE82BE34A73A281A46FF3CD64771D37EF6B886"
    },
    {
      "description": "OpenDebugAD7 (Linux ARM64)",
      "url": "https://download.visualstudio.microsoft.com/download/pr/65d2e4a8-b9e4-40e8-a131-51b3b6af7b43/3ab22dae7df3d59330d73ce58c9025b5/linux-arm64.zip",
      "platforms": [
        "linux"
      ],
      "architectures": [
        "arm64"
      ],
      "binaries": [
        "./debugAdapters/bin/OpenDebugAD7"
      ],
      "integrity": "2EB2F631C70AB4C6717D5AC61009051F6EFD4BFAF68E7364D95533CA2A7F2F03"
    },
    {
      "description": "OpenDebugAD7 (Alpine Linux x64)",
      "url": "https://download.visualstudio.microsoft.com/download/pr/65d2e4a8-b9e4-40e8-a131-51b3b6af7b43/df8be410ade3aea46110a64eb5afaf9f/linux-musl-x64.zip",
      "platforms": [
        "alpine-linux"
      ],
      "architectures": [
        "x64"
      ],
      "binaries": [
        "./debugAdapters/bin/OpenDebugAD7"
      ],
      "integrity": "5C830E144F8E9329232EDFC9760034C8A79F7146BB6EF49AE9CFF91BAEF8D10D"
    },
    {
      "description": "OpenDebugAD7 (macOS x64)",
      "url": "https://download.visualstudio.microsoft.com/download/pr/65d2e4a8-b9e4-40e8-a131-51b3b6af7b43/f69c1f2f41c21872843df39a3ced3e97/osx-x64.zip",
      "platforms": [
        "darwin"
      ],
      "architectures": [
        "x64"
      ],
      "binaries": [
        "./debugAdapters/bin/OpenDebugAD7"
      ],
      "integrity": "6525551C0E7B64EC920BD527AC2C836841EBA7265151BC4EFC8B3FD56565CC80"
    },
    {
      "description": "LLDB-MI (macOS Mojave and higher)",
      "url": "https://go.microsoft.com/fwlink/?linkid=2154927",
      "platforms": [
        "darwin"
      ],
      "versionRegex": "10\\.(1[0-3]|[0-9])(\\..*)*$",
      "matchVersion": false,
      "binaries": [
        "./debugAdapters/lldb-mi/bin/lldb-mi"
      ],
      "integrity": "FA76E76C7D8E5D5CD0CC8E68C6FB70A354750D596DF3CED36ABF78AAD5C562C0"
    },
    {
      "description": "LLDB 3.8.0 (macOS High Sierra and lower)",
      "url": "https://go.microsoft.com/fwlink/?LinkID=817244",
      "platforms": [
        "darwin"
      ],
      "versionRegex": "10\\.(1[0-3]|[0-9])(\\..*)*$",
      "matchVersion": true,
      "binaries": [
        "./debugAdapters/lldb/bin/debugserver",
        "./debugAdapters/lldb/bin/lldb-mi",
        "./debugAdapters/lldb/bin/lldb-argdumper",
        "./debugAdapters/lldb/bin/lldb-launcher"
      ],
      "integrity": "D4ACCD43F562E42CE30879AC15ADF5FB6AA50656795DCE8F3AD32FB108BB3B7E"
    },
    {
      "description": "Visual Studio Windows Debugger",
      "url": "https://go.microsoft.com/fwlink/?linkid=2167539",
      "platforms": [
        "win32"
      ],
      "architectures": [
        "x64",
        "x86"
      ],
      "binaries": [
        "./debugAdapters/vsdbg/bin/vsdbg.exe"
      ],
      "integrity": "3E71A1FDD78FBD9FD46ADEE0DF1283349363078B273CAE765978ACF1BA9C2DB1"
    },
    {
      "description": "Visual Studio Windows ARM64 Debugger",
      "url": "https://go.microsoft.com/fwlink/?linkid=2167648",
      "platforms": [
        "win32"
      ],
      "architectures": [
        "arm64"
      ],
      "binaries": [
        "./debugAdapters/vsdbg/bin/vsdbg.exe"
      ],
      "integrity": "698BA3D45B925F998AACE9ED387ADE4927FFE569860408570FD074DD0CD56252"
    }
  ]
}<|MERGE_RESOLUTION|>--- conflicted
+++ resolved
@@ -3270,13 +3270,8 @@
       "integrity": "08EA62D201DA0744277969142AA376B9FCCE74BE7A86B65A71AE64D68D60496E"
     },
     {
-<<<<<<< HEAD
       "description": "Clang tools (macOS / x86_64)",
       "url": "https://go.microsoft.com/fwlink/?LinkID=2167655",
-=======
-      "description": "ClangFormat (macOS / x86_64)",
-      "url": "https://go.microsoft.com/fwlink/?LinkID=2168396",
->>>>>>> ecdb08ec
       "platforms": [
         "darwin"
       ],
@@ -3284,7 +3279,6 @@
         "x64"
       ],
       "binaries": [
-<<<<<<< HEAD
         "./LLVM/bin/clang-format",
         "./LLVM/bin/clang-tidy"
       ],
@@ -3293,15 +3287,6 @@
     {
       "description": "Clang tools (macOS / ARM64)",
       "url": "https://go.microsoft.com/fwlink/?LinkID=2167654",
-=======
-        "./LLVM/bin/clang-format"
-      ],
-      "integrity": "5C4848EAAE3DBD7EDAB3155717C49204A09E4625B39463A00887CAA0C9D16657"
-    },
-    {
-      "description": "ClangFormat (macOS / ARM64)",
-      "url": "https://go.microsoft.com/fwlink/?LinkID=2168397",
->>>>>>> ecdb08ec
       "platforms": [
         "darwin"
       ],
@@ -3309,16 +3294,10 @@
         "arm64"
       ],
       "binaries": [
-<<<<<<< HEAD
         "./LLVM/bin/clang-format",
         "./LLVM/bin/clang-tidy"
       ],
       "integrity": "14DBEFB75DF25553939CFF56E5FC9F5E1520E81B716EA45C9E710C80F254CE34"
-=======
-        "./LLVM/bin/clang-format"
-      ],
-      "integrity": "404C8CFC847FD9B740BD4077534F00918ED592C7F4DFE4B66F933CAC10CCA5FB"
->>>>>>> ecdb08ec
     },
     {
       "description": "Clang tools (Windows x86)",
