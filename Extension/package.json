{
  "name": "cpptools",
  "displayName": "C/C++",
  "description": "C/C++ IntelliSense, debugging, and code browsing.",
<<<<<<< HEAD
  "version": "0.25.1",
=======
  "version": "0.26.0-master",
>>>>>>> 7f1efd4b
  "publisher": "ms-vscode",
  "preview": true,
  "icon": "LanguageCCPP_color_128x.png",
  "readme": "README.md",
  "author": {
    "name": "Microsoft Corporation"
  },
  "license": "SEE LICENSE IN LICENSE.txt",
  "engines": {
    "vscode": "^1.30.0"
  },
  "bugs": {
    "url": "https://github.com/Microsoft/vscode-cpptools/issues",
    "email": "c_cpp_support@microsoft.com"
  },
  "repository": {
    "type": "git",
    "url": "https://github.com/Microsoft/vscode-cpptools.git"
  },
  "homepage": "https://github.com/Microsoft/vscode-cpptools",
  "qna": "https://github.com/Microsoft/vscode-cpptools/issues",
  "keywords": [
    "C",
    "C++",
    "IntelliSense",
    "Microsoft",
    "multi-root ready"
  ],
  "categories": [
    "Programming Languages",
    "Debuggers",
    "Formatters",
    "Linters",
    "Snippets"
  ],
  "activationEvents": [
    "*"
  ],
  "main": "./dist/main",
  "contributes": {
    "viewsContainers": {
      "activitybar": [
        {
          "id": "CppRenameActivityBar",
          "title": "%c_cpp.contributes.viewsContainers.activitybar.CppRenameActivityBar.title%",
          "icon": "assets/cpp-rename-icon.svg"
        }
      ]
    },
    "views": {
      "references-view": [
        {
          "id": "CppReferencesView",
          "name": "%c_cpp.contributes.views.cppReferencesView.title%",
          "when": "cppReferenceTypes:hasResults && reference-list.hasResult"
        }
      ],
      "CppRenameActivityBar": [
        {
          "id": "CppRenamePendingView",
          "name": "%c_cpp.contributes.views.cppRenamePendingView.title%",
          "when": "cppRename:hasResults"
        },
        {
          "id": "CppRenameCandidatesView",
          "name": "%c_cpp.contributes.views.cppRenameCandidatesView.title%",
          "when": "cppRename:hasResults"
        }
      ]
    },
    "problemMatchers": [
      {
        "name": "gcc",
        "source": "gcc",
        "owner": "cpptools",
        "fileLocation": [
          "relative",
          "${workspaceFolder}"
        ],
        "pattern": {
          "regexp": "^(.*):(\\d+):(\\d+):\\s+(?:fatal\\s+)?(warning|error):\\s+(.*)$",
          "file": 1,
          "line": 2,
          "column": 3,
          "severity": 4,
          "message": 5
        }
      }
    ],
    "configuration": {
      "type": "object",
      "title": "C/C++",
      "properties": {
        "C_Cpp.clang_format_path": {
          "type": [
            "string",
            "null"
          ],
          "default": null,
          "description": "%c_cpp.configuration.clang_format_path.description%",
          "scope": "resource"
        },
        "C_Cpp.clang_format_style": {
          "type": "string",
          "default": "file",
          "description": "c_cpp.configuration.clang_format_style.description",
          "scope": "resource"
        },
        "C_Cpp.clang_format_fallbackStyle": {
          "type": "string",
          "default": "Visual Studio",
          "description": "%c_cpp.configuration.clang_format_fallbackStyle.description%",
          "scope": "resource"
        },
        "C_Cpp.clang_format_sortIncludes": {
          "type": [
            "boolean",
            "null"
          ],
          "enum": [
            true,
            false,
            null
          ],
          "default": null,
          "description": "%c_cpp.configuration.clang_format_sortIncludes.description%",
          "scope": "resource"
        },
        "C_Cpp.intelliSenseEngine": {
          "type": "string",
          "enum": [
            "Default",
            "Tag Parser",
            "Disabled"
          ],
          "default": "Default",
          "description": "%c_cpp.configuration.intelliSenseEngine.description%",
          "scope": "resource"
        },
        "C_Cpp.intelliSenseEngineFallback": {
          "type": "string",
          "enum": [
            "Enabled",
            "Disabled"
          ],
          "default": "Disabled",
          "description": "%c_cpp.configuration.intelliSenseEngineFallback.description%",
          "scope": "resource"
        },
        "C_Cpp.autocomplete": {
          "type": "string",
          "enum": [
            "Default",
            "Disabled"
          ],
          "default": "Default",
          "description": "%c_cpp.configuration.autocomplete.description%",
          "scope": "resource"
        },
        "C_Cpp.errorSquiggles": {
          "type": "string",
          "enum": [
            "Enabled",
            "Disabled",
            "EnabledIfIncludesResolve"
          ],
          "default": "EnabledIfIncludesResolve",
          "description": "%c_cpp.configuration.errorSquiggles.description%",
          "scope": "resource"
        },
        "C_Cpp.dimInactiveRegions": {
          "type": "boolean",
          "default": true,
          "description": "%c_cpp.configuration.dimInactiveRegions.description%",
          "scope": "resource"
        },
        "C_Cpp.inactiveRegionOpacity": {
          "type:": "number",
          "default": 0.55,
          "description": "%c_cpp.configuration.inactiveRegionOpacity.description%",
          "scope": "resource",
          "minimum": 0.1,
          "maximum": 1
        },
        "C_Cpp.inactiveRegionForegroundColor": {
          "type": [
            "string",
            "null"
          ],
          "default": null,
          "description": "%c_cpp.configuration.inactiveRegionForegroundColor.description%",
          "scope": "resource"
        },
        "C_Cpp.inactiveRegionBackgroundColor": {
          "type": [
            "string",
            "null"
          ],
          "default": null,
          "description": "%c_cpp.configuration.inactiveRegionBackgroundColor.description%",
          "scope": "resource"
        },
        "C_Cpp.formatting": {
          "type": "string",
          "enum": [
            "Default",
            "Disabled"
          ],
          "default": "Default",
          "description": "%c_cpp.configuration.formatting.description%",
          "scope": "resource"
        },
        "C_Cpp.loggingLevel": {
          "type": "string",
          "enum": [
            "None",
            "Error",
            "Warning",
            "Information",
            "Debug"
          ],
          "default": "Error",
          "description": "%c_cpp.configuration.loggingLevel.description%",
          "scope": "resource"
        },
        "C_Cpp.autoAddFileAssociations": {
          "type": "boolean",
          "default": true,
          "description": "%c_cpp.configuration.autoAddFileAssociations.description%",
          "scope": "resource"
        },
        "C_Cpp.workspaceParsingPriority": {
          "type": "string",
          "enum": [
            "highest",
            "high",
            "medium",
            "low"
          ],
          "default": "highest",
          "description": "%c_cpp.configuration.workspaceParsingPriority.description%",
          "scope": "resource"
        },
        "C_Cpp.workspaceSymbols": {
          "type": "string",
          "enum": [
            "All",
            "Just My Code"
          ],
          "default": "Just My Code",
          "description": "%c_cpp.configuration.workspaceSymbols.description%",
          "scope": "resource"
        },
        "C_Cpp.exclusionPolicy": {
          "type": "string",
          "enum": [
            "checkFolders",
            "checkFilesAndFolders"
          ],
          "default": "checkFolders",
          "description": "%c_cpp.configuration.exclusionPolicy.description%",
          "scope": "resource"
        },
        "C_Cpp.preferredPathSeparator": {
          "type": "string",
          "enum": [
            "Forward Slash",
            "Backslash"
          ],
          "default": "Forward Slash",
          "description": "%c_cpp.configuration.preferredPathSeparator.description%",
          "scope": "resource"
        },
        "C_Cpp.commentContinuationPatterns": {
          "type": "array",
          "default": [
            "/**"
          ],
          "items": {
            "anyOf": [
              {
                "type": "string",
                "description": "%c_cpp.configuration.commentContinuationPatterns.items.anyof.string.description%"
              },
              {
                "type": "object",
                "properties": {
                  "begin": {
                    "type": "string",
                    "description": "%c_cpp.configuration.commentContinuationPatterns.items.anyof.object.begin.description%"
                  },
                  "continue": {
                    "type": "string",
                    "description": "%c_cpp.configuration.commentContinuationPatterns.items.anyof.object.continue.description%"
                  }
                }
              }
            ]
          },
          "description": "%c_cpp.configuration.commentContinuationPatterns.description%",
          "scope": "resource"
        },
        "C_Cpp.configurationWarnings": {
          "type": "string",
          "enum": [
            "Enabled",
            "Disabled"
          ],
          "default": "Enabled",
          "description": "%c_cpp.configuration.configurationWarnings.description%",
          "scope": "resource"
        },
        "C_Cpp.intelliSenseCachePath": {
          "type": "string",
          "default": null,
          "description": "%c_cpp.configuration.intelliSenseCachePath.description%",
          "scope": "resource"
        },
        "C_Cpp.intelliSenseCacheSize": {
          "type": "number",
          "default": 5120,
          "description": "%c_cpp.configuration.intelliSenseCacheSize.description%",
          "scope": "resource",
          "minimum": 0
        },
        "C_Cpp.default.includePath": {
          "type": [
            "array",
            "null"
          ],
          "items": {
            "type": "string"
          },
          "default": null,
          "description": "%c_cpp.configuration.default.includePath.description%",
          "scope": "resource"
        },
        "C_Cpp.default.defines": {
          "type": [
            "array",
            "null"
          ],
          "items": {
            "type": "string"
          },
          "default": null,
          "description": "%c_cpp.configuration.default.defines.description%",
          "scope": "resource"
        },
        "C_Cpp.default.macFrameworkPath": {
          "type": [
            "array",
            "null"
          ],
          "items": {
            "type": "string"
          },
          "default": null,
          "description": "%c_cpp.configuration.default.macFrameworkPath.description%",
          "scope": "resource"
        },
        "C_Cpp.default.windowsSdkVersion": {
          "type": [
            "string",
            "null"
          ],
          "default": null,
          "description": "%c_cpp.configuration.default.windowsSdkVersion.description%",
          "pattern": "^\\d{2}\\.\\d{1}\\.\\d{5}\\.\\d{1}$|^8\\.1$",
          "scope": "resource"
        },
        "C_Cpp.default.compileCommands": {
          "type": [
            "string",
            "null"
          ],
          "default": null,
          "description": "%c_cpp.configuration.default.compileCommands.description%",
          "scope": "resource"
        },
        "C_Cpp.default.forcedInclude": {
          "type": [
            "array",
            "null"
          ],
          "items": {
            "type": "string"
          },
          "default": null,
          "description": "%c_cpp.configuration.default.forcedInclude.description%",
          "scope": "resource"
        },
        "C_Cpp.default.intelliSenseMode": {
          "type": [
            "string",
            "null"
          ],
          "enum": [
            "msvc-x64",
            "gcc-x64",
            "clang-x64",
            "msvc-x86",
            "gcc-x86",
            "clang-x86"
          ],
          "default": null,
          "description": "%c_cpp.configuration.default.intelliSenseMode.description%",
          "scope": "resource"
        },
        "C_Cpp.default.compilerPath": {
          "type": [
            "string",
            "null"
          ],
          "default": null,
          "description": "%c_cpp.configuration.default.compilerPath.description%",
          "scope": "resource"
        },
        "C_Cpp.default.compilerArgs": {
          "type": [
            "array",
            "null"
          ],
          "items": {
            "type": "string"
          },
          "default": null,
          "description": "%c_cpp.configuration.default.compilerArgs.description%",
          "scope": "resource"
        },
        "C_Cpp.default.cStandard": {
          "type": [
            "string",
            "null"
          ],
          "enum": [
            "c89",
            "c99",
            "c11"
          ],
          "default": null,
          "description": "%c_cpp.configuration.default.cStandard.description%",
          "scope": "resource"
        },
        "C_Cpp.default.cppStandard": {
          "type": [
            "string",
            "null"
          ],
          "enum": [
            "c++98",
            "c++03",
            "c++11",
            "c++14",
            "c++17",
            "c++20"
          ],
          "default": null,
          "description": "%c_cpp.configuration.default.cppStandard.description%",
          "scope": "resource"
        },
        "C_Cpp.default.configurationProvider": {
          "type": [
            "string",
            "null"
          ],
          "default": null,
          "description": "%c_cpp.configuration.default.configurationProvider.description%",
          "scope": "resource"
        },
        "C_Cpp.default.browse.path": {
          "type": [
            "array",
            "null"
          ],
          "items": {
            "type": "string"
          },
          "default": null,
          "description": "%c_cpp.configuration.default.browse.path.description%",
          "scope": "resource"
        },
        "C_Cpp.default.browse.databaseFilename": {
          "type": [
            "string",
            "null"
          ],
          "default": null,
          "description": "%c_cpp.configuration.default.browse.databaseFilename.description%",
          "scope": "resource"
        },
        "C_Cpp.default.browse.limitSymbolsToIncludedHeaders": {
          "type": "boolean",
          "default": true,
          "description": "%c_cpp.configuration.default.browse.limitSymbolsToIncludedHeaders.description%",
          "scope": "resource"
        },
        "C_Cpp.default.systemIncludePath": {
          "type": [
            "array",
            "null"
          ],
          "items": {
            "type": "string"
          },
          "default": null,
          "description": "%c_cpp.configuration.default.systemIncludePath.description%",
          "scope": "resource"
        },
        "C_Cpp.default.enableConfigurationSquiggles": {
          "type": [
            "boolean",
            "null"
          ],
          "default": null,
          "description": "%c_cpp.configuration.default.enableConfigurationSquiggles.description%",
          "scope": "resource"
        },
        "C_Cpp.updateChannel": {
          "type": "string",
          "enum": [
            "Default",
            "Insiders"
          ],
          "default": "Default",
          "description": "%c_cpp.configuration.updateChannel.description%",
          "scope": "resource"
        },
        "C_Cpp.experimentalFeatures": {
          "type": "string",
          "enum": [
            "Enabled",
            "Disabled"
          ],
          "default": "Disabled",
          "description": "%c_cpp.configuration.experimentalFeatures.description%",
          "scope": "resource"
        },
        "C_Cpp.suggestSnippets": {
          "type": "boolean",
          "default": true,
          "description": "%c_cpp.configuration.suggestSnippets.description%",
          "scope": "resource"
        },
        "C_Cpp.enhancedColorization": {
          "type": "string",
          "enum": [
            "Enabled",
            "Disabled"
          ],
          "default": "Enabled",
          "description": "%c_cpp.configuration.enhancedColorization.description%",
          "scope": "resource"
        },
        "C_Cpp.vcpkg.enabled": {
          "type": "boolean",
          "default": true,
          "markdownDescription": "%c_cpp.configuration.vcpkg.enabled.markdownDescription%",
          "scope": "resource"
        }
      }
    },
    "commands": [
      {
        "command": "C_Cpp.ConfigurationSelect",
        "title": "%c_cpp.command.configurationSelect.title%",
        "category": "C/C++"
      },
      {
        "command": "C_Cpp.ConfigurationProviderSelect",
        "title": "%c_cpp.command.configurationProviderSelect.title%",
        "category": "C/C++"
      },
      {
        "command": "C_Cpp.ConfigurationEditJSON",
        "title": "%c_cpp.command.configurationEditJSON.title%",
        "category": "C/C++"
      },
      {
        "command": "C_Cpp.ConfigurationEditUI",
        "title": "%c_cpp.command.configurationEditUI.title%",
        "category": "C/C++"
      },
      {
        "command": "C_Cpp.SwitchHeaderSource",
        "title": "%c_cpp.command.switchHeaderSource.title%",
        "category": "C/C++"
      },
      {
        "command": "C_Cpp.EnableErrorSquiggles",
        "title": "%c_cpp.command.enableErrorSquiggles.title%",
        "category": "C/C++"
      },
      {
        "command": "C_Cpp.DisableErrorSquiggles",
        "title": "%c_cpp.command.disableErrorSquiggles.title%",
        "category": "C/C++"
      },
      {
        "command": "C_Cpp.ToggleIncludeFallback",
        "title": "%c_cpp.command.toggleIncludeFallback.title%",
        "category": "C/C++"
      },
      {
        "command": "C_Cpp.ToggleDimInactiveRegions",
        "title": "%c_cpp.command.toggleDimInactiveRegions.title%",
        "category": "C/C++"
      },
      {
        "command": "C_Cpp.ResetDatabase",
        "title": "%c_cpp.command.resetDatabase.title%",
        "category": "C/C++"
      },
      {
        "command": "C_Cpp.TakeSurvey",
        "title": "%c_cpp.command.takeSurvey.title%",
        "category": "C/C++"
      },
      {
        "command": "C_Cpp.BuildAndDebugActiveFile",
        "title": "%c_cpp.command.buildAndDebugActiveFile.title%",
        "category": "C/C++"
      },
      {
        "command": "C_Cpp.LogDiagnostics",
        "title": "%c_cpp.command.logDiagnostics.title%",
        "category": "C/C++"
      },
      {
        "command": "C_Cpp.RescanWorkspace",
        "title": "%c_cpp.command.rescanWorkspace.title%",
        "category": "C/C++"
      },
      {
        "command": "C_Cpp.VcpkgClipboardInstallSuggested",
        "title": "%c_cpp.command.vcpkgClipboardInstallSuggested.title%",
        "category": "C/C++"
      },
      {
        "command": "C_Cpp.VcpkgOnlineHelpSuggested",
        "title": "%c_cpp.command.vcpkgOnlineHelpSuggested.title%",
        "category": "C/C++"
      },
      {
        "command": "CppRenameView.remove",
        "category": "C/C++",
        "title": "%c_cpp.command.CppRenameView.remove.title%",
        "icon": {
          "light": "assets/minus-light.svg",
          "dark": "assets/minus-dark.svg"
        }
      },
      {
        "command": "CppRenameView.add",
        "category": "C/C++",
        "title": "%c_cpp.command.CppRenameView.add.title%",
        "icon": {
          "light": "assets/plus-light.svg",
          "dark": "assets/plus-dark.svg"
        }
      },
      {
        "command": "CppRenameView.removeAll",
        "category": "C/C++",
        "title": "%c_cpp.command.CppRenameView.removeAll.title%",
        "icon": {
          "light": "assets/minus-light.svg",
          "dark": "assets/minus-dark.svg"
        }
      },
      {
        "command": "CppRenameView.addAll",
        "category": "C/C++",
        "title": "%c_cpp.command.CppRenameView.addAll.title%",
        "icon": {
          "light": "assets/plus-light.svg",
          "dark": "assets/plus-dark.svg"
        }
      },
      {
        "command": "CppRenameView.removeFile",
        "category": "C/C++",
        "title": "%c_cpp.command.CppRenameView.removeFile.title%",
        "icon": {
          "light": "assets/minus-light.svg",
          "dark": "assets/minus-dark.svg"
        }
      },
      {
        "command": "CppRenameView.addFile",
        "category": "C/C++",
        "title": "%c_cpp.command.CppRenameView.addFile.title%",
        "icon": {
          "light": "assets/plus-light.svg",
          "dark": "assets/plus-dark.svg"
        }
      },
      {
        "command": "CppRenameView.addReferenceType",
        "category": "C/C++",
        "title": "%c_cpp.command.CppRenameView.addReferenceType.title%",
        "icon": {
          "light": "assets/plus-light.svg",
          "dark": "assets/plus-dark.svg"
        }
      },
      {
        "command": "CppRenameView.cancel",
        "category": "C/C++",
        "title": "%c_cpp.command.CppRenameView.cancel.title%",
        "icon": {
          "light": "assets/cancel-light.svg",
          "dark": "assets/cancel-dark.svg"
        }
      },
      {
        "command": "CppRenameView.done",
        "category": "C/C++",
        "title": "%c_cpp.command.CppRenameView.done.title%",
        "icon": {
          "light": "assets/check-light.svg",
          "dark": "assets/check-dark.svg"
        }
      },
      {
        "command": "C_Cpp.referencesViewGroupByType",
        "category": "C/C++",
        "title": "%c_cpp.command.referencesViewGroupByType.title%",
        "icon": {
          "light": "assets/ref-group-by-type-light.svg",
          "dark": "assets/ref-group-by-type-dark.svg"
        }
      },
      {
        "command": "C_Cpp.referencesViewUngroupByType",
        "category": "C/C++",
        "title": "%c_cpp.command.referencesViewUngroupByType.title%",
        "icon": {
          "light": "assets/ref-ungroup-by-type-light.svg",
          "dark": "assets/ref-ungroup-by-type-dark.svg"
        }
      }
    ],
    "keybindings": [
      {
        "command": "C_Cpp.SwitchHeaderSource",
        "key": "Alt+O",
        "when": "editorTextFocus && editorLangId == 'cpp'"
      },
      {
        "command": "C_Cpp.SwitchHeaderSource",
        "key": "Alt+O",
        "when": "editorTextFocus && editorLangId == 'c'"
      }
    ],
    "debuggers": [
      {
        "type": "cppdbg",
        "label": "C++ (GDB/LLDB)",
        "variables": {
          "pickProcess": "extension.pickNativeProcess",
          "pickRemoteProcess": "extension.pickRemoteNativeProcess"
        },
        "configurationAttributes": {
          "launch": {
            "type": "object",
            "default": {},
            "required": [
              "program"
            ],
            "properties": {
              "program": {
                "type": "string",
                "description": "%c_cpp.debuggers.program.description%",
                "default": "${workspaceRoot}/a.out"
              },
              "args": {
                "type": "array",
                "description": "%c_cpp.debuggers.args.description%",
                "items": {
                  "type": "string"
                },
                "default": []
              },
              "type": {
                "type": "string",
                "description": "%c_cpp.debuggers.cppdbg.type.description%",
                "default": "cppdbg"
              },
              "targetArchitecture": {
                "type": "string",
                "description": "%c_cpp.debuggers.targetArchitecture.description%",
                "default": "x64"
              },
              "cwd": {
                "type": "string",
                "description": "%c_cpp.debuggers.cwd.description%",
                "default": "."
              },
              "setupCommands": {
                "type": "array",
                "description": "%c_cpp.debuggers.setupCommands.description%",
                "items": {
                  "type": "object",
                  "default": {},
                  "properties": {
                    "text": {
                      "type": "string",
                      "description": "%c_cpp.debuggers.text.description%",
                      "default": ""
                    },
                    "description": {
                      "type": "string",
                      "description": "%c_cpp.debuggers.description.description%",
                      "default": ""
                    },
                    "ignoreFailures": {
                      "type": "boolean",
                      "description": "%c_cpp.debuggers.ignoreFailures.description%",
                      "default": false
                    }
                  }
                },
                "default": []
              },
              "customLaunchSetupCommands": {
                "type": "array",
                "description": "%c_cpp.debuggers.customLaunchSetupCommands.description%",
                "items": {
                  "type": "object",
                  "default": {},
                  "properties": {
                    "text": {
                      "type": "string",
                      "description": "%c_cpp.debuggers.text.description%",
                      "default": ""
                    },
                    "description": {
                      "type": "string",
                      "description": "%c_cpp.debuggers.description.description%",
                      "default": ""
                    },
                    "ignoreFailures": {
                      "type": "boolean",
                      "description": "%c_cpp.debuggers.ignoreFailures.description%",
                      "default": false
                    }
                  }
                },
                "default": []
              },
              "launchCompleteCommand": {
                "enum": [
                  "exec-run",
                  "exec-continue",
                  "None"
                ],
                "description": "%c_cpp.debuggers.launchCompleteCommand.description%",
                "default": "exec-run"
              },
              "visualizerFile": {
                "type": "string",
                "description": "%c_cpp.debuggers.cppdbg.visualizerFile.description%",
                "default": ""
              },
              "showDisplayString": {
                "type": "boolean",
                "description": "%c_cpp.debuggers.showDisplayString.description%",
                "default": true
              },
              "environment": {
                "type": "array",
                "description": "%c_cpp.debuggers.environment.description%",
                "items": {
                  "type": "object",
                  "default": {},
                  "properties": {
                    "name": {
                      "type": "string"
                    },
                    "value": {
                      "type": "string"
                    }
                  }
                },
                "default": []
              },
              "envFile": {
                "type": "string",
                "description": "%c_cpp.debuggers.envFile.description%",
                "default": "${workspaceFolder}/.env"
              },
              "additionalSOLibSearchPath": {
                "type": "string",
                "description": "%c_cpp.debuggers.additionalSOLibSearchPath.description%",
                "default": ""
              },
              "MIMode": {
                "type": "string",
                "description": "%c_cpp.debuggers.MIMode.description%",
                "default": "gdb"
              },
              "miDebuggerPath": {
                "type": "string",
                "description": "%c_cpp.debuggers.miDebuggerPath.description%",
                "default": "/usr/bin/gdb"
              },
              "miDebuggerArgs": {
                "type": "string",
                "description": "%c_cpp.debuggers.miDebuggerArgs.description%",
                "default": ""
              },
              "miDebuggerServerAddress": {
                "type": "string",
                "description": "%c_cpp.debuggers.miDebuggerServerAddress.description%",
                "default": "serveraddress:port"
              },
              "stopAtEntry": {
                "type": "boolean",
                "description": "%c_cpp.debuggers.stopAtEntry.description%",
                "default": false
              },
              "debugServerPath": {
                "type": "string",
                "description": "%c_cpp.debuggers.debugServerPath.description%",
                "default": ""
              },
              "debugServerArgs": {
                "type": "string",
                "description": "%c_cpp.debuggers.debugServerArgs.description%",
                "default": ""
              },
              "serverStarted": {
                "type": "string",
                "description": "%c_cpp.debuggers.serverStarted.description%",
                "default": ""
              },
              "filterStdout": {
                "type": "boolean",
                "description": "%c_cpp.debuggers.filterStdout.description%",
                "default": true
              },
              "filterStderr": {
                "type": "boolean",
                "description": "%c_cpp.debuggers.filterStderr.description%",
                "default": false
              },
              "serverLaunchTimeout": {
                "type": "integer",
                "description": "%c_cpp.debuggers.serverLaunchTimeout.description%",
                "default": "10000"
              },
              "coreDumpPath": {
                "type": "string",
                "description": "%c_cpp.debuggers.coreDumpPath.description%",
                "default": ""
              },
              "externalConsole": {
                "type": "boolean",
                "description": "%c_cpp.debuggers.cppdbg.externalConsole.description%",
                "default": false
              },
              "avoidWindowsConsoleRedirection": {
                "type": "boolean",
                "description": "%c_cpp.debuggers.avoidWindowsConsoleRedirection.description%",
                "default": false
              },
              "sourceFileMap": {
                "type": "object",
                "description": "%c_cpp.debuggers.sourceFileMap.description%",
                "default": {
                  "<source-path>": "<target-path>"
                }
              },
              "logging": {
                "description": "%c_cpp.debuggers.logging.description%",
                "type": "object",
                "default": {},
                "properties": {
                  "exceptions": {
                    "type": "boolean",
                    "description": "%c_cpp.debuggers.logging.exceptions.description%",
                    "default": true
                  },
                  "moduleLoad": {
                    "type": "boolean",
                    "description": "%c_cpp.debuggers.logging.moduleLoad.description%",
                    "default": true
                  },
                  "programOutput": {
                    "type": "boolean",
                    "description": "%c_cpp.debuggers.logging.programOutput.description%",
                    "default": true
                  },
                  "engineLogging": {
                    "type": "boolean",
                    "description": "%c_cpp.debuggers.logging.engineLogging.description%",
                    "default": false
                  },
                  "trace": {
                    "type": "boolean",
                    "description": "%c_cpp.debuggers.logging.trace.description%",
                    "default": false
                  },
                  "traceResponse": {
                    "type": "boolean",
                    "description": "%c_cpp.debuggers.logging.traceResponse.description%",
                    "default": false
                  }
                }
              },
              "pipeTransport": {
                "description": "%c_cpp.debuggers.pipeTransport.description%",
                "type": "object",
                "default": {
                  "pipeCwd": "/usr/bin",
                  "pipeProgram": "%c_cpp.debuggers.pipeTransport.default.pipeProgram%",
                  "pipeArgs": [],
                  "debuggerPath": "%c_cpp.debuggers.pipeTransport.default.debuggerPath%"
                },
                "properties": {
                  "pipeCwd": {
                    "type": "string",
                    "description": "%c_cpp.debuggers.pipeTransport.pipeCwd.description%",
                    "default": "/usr/bin"
                  },
                  "pipeProgram": {
                    "type": "string",
                    "description": "%c_cpp.debuggers.pipeTransport.pipeProgram.description%",
                    "default": "%c_cpp.debuggers.pipeTransport.default.pipeProgram%"
                  },
                  "pipeArgs": {
                    "type": "array",
                    "description": "%c_cpp.debuggers.pipeTransport.pipeArgs.description%",
                    "items": {
                      "type": "string"
                    },
                    "default": []
                  },
                  "debuggerPath": {
                    "type": "string",
                    "description": "%c_cpp.debuggers.pipeTransport.debuggerPath.description%",
                    "default": "%c_cpp.debuggers.pipeTransport.default.debuggerPath%"
                  },
                  "pipeEnv": {
                    "type": "object",
                    "additionalProperties": {
                      "type": "string"
                    },
                    "description": "%c_cpp.debuggers.pipeTransport.pipeEnv.description%",
                    "default": {}
                  }
                }
              },
              "symbolLoadInfo": {
                "description": "%c_cpp.debuggers.symbolLoadInfo.description%",
                "type": "object",
                "default": {
                  "loadAll": true,
                  "exceptionList": ""
                },
                "properties": {
                  "loadAll": {
                    "type": "boolean",
                    "description": "%c_cpp.debuggers.symbolLoadInfo.loadAll.description%",
                    "default": true
                  },
                  "exceptionList": {
                    "type": "string",
                    "description": "%c_cpp.debuggers.symbolLoadInfo.exceptionList.description%",
                    "default": ""
                  }
                }
              }
            }
          },
          "attach": {
            "type": "object",
            "default": {},
            "required": [
              "program",
              "processId"
            ],
            "properties": {
              "program": {
                "type": "string",
                "description": "%c_cpp.debuggers.program.description%",
                "default": "${workspaceRoot}/a.out"
              },
              "type": {
                "type": "string",
                "description": "%c_cpp.debuggers.cppdbg.type.description%",
                "default": "cppdbg"
              },
              "targetArchitecture": {
                "type": "string",
                "description": "%c_cpp.debuggers.targetArchitecture.description%",
                "default": "x64"
              },
              "visualizerFile": {
                "type": "string",
                "description": "%c_cpp.debuggers.cppdbg.visualizerFile.description%",
                "default": ""
              },
              "showDisplayString": {
                "type": "boolean",
                "description": "%c_cpp.debuggers.showDisplayString.description%",
                "default": true
              },
              "additionalSOLibSearchPath": {
                "type": "string",
                "description": "%c_cpp.debuggers.additionalSOLibSearchPath.description%",
                "default": ""
              },
              "MIMode": {
                "type": "string",
                "description": "%c_cpp.debuggers.MIMode.description%",
                "default": "gdb"
              },
              "miDebuggerPath": {
                "type": "string",
                "description": "%c_cpp.debuggers.miDebuggerPath.description%",
                "default": "/usr/bin/gdb"
              },
              "miDebuggerServerAddress": {
                "type": "string",
                "description": "%c_cpp.debuggers.miDebuggerServerAddress.description%",
                "default": "serveraddress:port"
              },
              "processId": {
                "anyOf": [
                  {
                    "type": "string",
                    "description": "%c_cpp.debuggers.processId.anyOf.description%",
                    "default": "${command:pickProcess}"
                  },
                  {
                    "type": "integer",
                    "description": "%c_cpp.debuggers.processId.anyOf.description%",
                    "default": 0
                  }
                ]
              },
              "filterStdout": {
                "type": "boolean",
                "description": "%c_cpp.debuggers.filterStdout.description%",
                "default": true
              },
              "filterStderr": {
                "type": "boolean",
                "description": "%c_cpp.debuggers.filterStderr.description%",
                "default": false
              },
              "sourceFileMap": {
                "type": "object",
                "description": "%c_cpp.debuggers.sourceFileMap.description%",
                "default": {
                  "<source-path>": "<target-path>"
                }
              },
              "logging": {
                "description": "%c_cpp.debuggers.logging.description%",
                "type": "object",
                "default": {},
                "properties": {
                  "exceptions": {
                    "type": "boolean",
                    "description": "%c_cpp.debuggers.logging.exceptions.description%",
                    "default": true
                  },
                  "moduleLoad": {
                    "type": "boolean",
                    "description": "%c_cpp.debuggers.logging.moduleLoad.description%",
                    "default": true
                  },
                  "programOutput": {
                    "type": "boolean",
                    "description": "%c_cpp.debuggers.logging.programOutput.description%",
                    "default": true
                  },
                  "engineLogging": {
                    "type": "boolean",
                    "description": "%c_cpp.debuggers.logging.engineLogging.description%",
                    "default": false
                  },
                  "trace": {
                    "type": "boolean",
                    "description": "%c_cpp.debuggers.logging.trace.description%",
                    "default": false
                  },
                  "traceResponse": {
                    "type": "boolean",
                    "description": "%c_cpp.debuggers.logging.traceResponse.description%",
                    "default": false
                  }
                }
              },
              "pipeTransport": {
                "description": "%c_cpp.debuggers.pipeTransport.description%",
                "type": "object",
                "default": {
                  "pipeCwd": "/usr/bin",
                  "pipeProgram": "%c_cpp.debuggers.pipeTransport.default.pipeProgram%",
                  "pipeArgs": [],
                  "debuggerPath": "%c_cpp.debuggers.pipeTransport.default.debuggerPath%"
                },
                "properties": {
                  "pipeCwd": {
                    "type": "string",
                    "description": "%c_cpp.debuggers.pipeTransport.pipeCwd.description%",
                    "default": "/usr/bin"
                  },
                  "pipeProgram": {
                    "type": "string",
                    "description": "%c_cpp.debuggers.pipeTransport.pipeProgram.description%",
                    "default": "%c_cpp.debuggers.pipeTransport.default.pipeProgram%"
                  },
                  "pipeArgs": {
                    "type": "array",
                    "description": "%c_cpp.debuggers.pipeTransport.pipeArgs.description%",
                    "items": {
                      "type": "string"
                    },
                    "default": []
                  },
                  "debuggerPath": {
                    "type": "string",
                    "description": "%c_cpp.debuggers.pipeTransport.debuggerPath.description%",
                    "default": "%c_cpp.debuggers.pipeTransport.default.debuggerPath%"
                  },
                  "pipeEnv": {
                    "type": "object",
                    "additionalProperties": {
                      "type": "string"
                    },
                    "description": "%c_cpp.debuggers.pipeTransport.pipeEnv.description%",
                    "default": {}
                  }
                }
              },
              "setupCommands": {
                "type": "array",
                "description": "%c_cpp.debuggers.setupCommands.description%",
                "items": {
                  "type": "object",
                  "default": {},
                  "properties": {
                    "text": {
                      "type": "string",
                      "description": "%c_cpp.debuggers.text.description%",
                      "default": ""
                    },
                    "description": {
                      "type": "string",
                      "description": "%c_cpp.debuggers.description.description%",
                      "default": ""
                    },
                    "ignoreFailures": {
                      "type": "boolean",
                      "description": "%c_cpp.debuggers.ignoreFailures.description%",
                      "default": false
                    }
                  }
                },
                "default": []
              },
              "symbolLoadInfo": {
                "description": "%c_cpp.debuggers.symbolLoadInfo.description%",
                "type": "object",
                "default": {
                  "loadAll": true,
                  "exceptionList": ""
                },
                "properties": {
                  "loadAll": {
                    "type": "boolean",
                    "description": "%c_cpp.debuggers.symbolLoadInfo.loadAll.description%",
                    "default": true
                  },
                  "exceptionList": {
                    "type": "string",
                    "description": "%c_cpp.debuggers.symbolLoadInfo.exceptionList.description%",
                    "default": ""
                  }
                }
              }
            }
          }
        }
      },
      {
        "type": "cppvsdbg",
        "label": "C++ (Windows)",
        "variables": {
          "pickProcess": "extension.pickNativeProcess"
        },
        "configurationAttributes": {
          "launch": {
            "type": "object",
            "default": {},
            "required": [
              "program",
              "cwd"
            ],
            "properties": {
              "program": {
                "type": "string",
                "description": "%c_cpp.debuggers.program.description%",
                "default": "${workspaceRoot}/program.exe"
              },
              "args": {
                "type": "array",
                "description": "%c_cpp.debuggers.args.description%",
                "items": {
                  "type": "string"
                },
                "default": []
              },
              "type": {
                "type": "string",
                "description": "%c_cpp.debuggers.cppvsdbg.type.description%",
                "default": "cppvsdbg"
              },
              "cwd": {
                "type": "string",
                "description": "%c_cpp.debuggers.cwd.description%",
                "default": "${workspaceRoot}"
              },
              "environment": {
                "type": "array",
                "description": "%c_cpp.debuggers.environment.description%",
                "items": {
                  "type": "object",
                  "default": {},
                  "properties": {
                    "name": {
                      "type": "string"
                    },
                    "value": {
                      "type": "string"
                    }
                  }
                },
                "default": []
              },
              "envFile": {
                "type": "string",
                "description": "%c_cpp.debuggers.envFile.description%",
                "default": "${workspaceFolder}/.env"
              },
              "symbolSearchPath": {
                "type": "string",
                "description": "%c_cpp.debuggers.symbolSearchPath.description%",
                "default": ""
              },
              "stopAtEntry": {
                "type": "boolean",
                "description": "%c_cpp.debuggers.stopAtEntry.description%",
                "default": false
              },
              "dumpPath": {
                "type": "string",
                "description": "%c_cpp.debuggers.dumpPath.description%",
                "default": ""
              },
              "visualizerFile": {
                "type": "string",
                "description": "%c_cpp.debuggers.cppvsdbg.visualizerFile.description%",
                "default": ""
              },
              "externalConsole": {
                "type": "boolean",
                "description": "%c_cpp.debuggers.cppvsdbg.externalConsole.description%",
                "default": false
              },
              "sourceFileMap": {
                "type": "object",
                "description": "%c_cpp.debuggers.sourceFileMap.description%",
                "default": {
                  "<source-path>": "<target-path>"
                }
              },
              "enableDebugHeap": {
                "type": "boolean",
                "description": "%c_cpp.debuggers.enableDebugHeap.description%",
                "default": false
              },
              "logging": {
                "type": "object",
                "description": "%c_cpp.debuggers.logging.description%",
                "default": {},
                "properties": {
                  "exceptions": {
                    "type": "boolean",
                    "description": "%c_cpp.debuggers.logging.exceptions.description%",
                    "default": true
                  },
                  "moduleLoad": {
                    "type": "boolean",
                    "description": "%c_cpp.debuggers.logging.moduleLoad.description%",
                    "default": true
                  },
                  "programOutput": {
                    "type": "boolean",
                    "description": "%c_cpp.debuggers.logging.programOutput.description%",
                    "default": true
                  },
                  "engineLogging": {
                    "type": "boolean",
                    "description": "%c_cpp.debuggers.logging.engineLogging.description%",
                    "default": false
                  }
                }
              },
              "requireExactSource": {
                "type": "boolean",
                "description": "%c_cpp.debuggers.requireExactSource.description%",
                "default": true
              }
            }
          },
          "attach": {
            "type": "object",
            "default": {},
            "required": [
              "processId"
            ],
            "properties": {
              "type": {
                "type": "string",
                "description": "%c_cpp.debuggers.cppvsdbg.type.description%",
                "default": "cppvsdbg"
              },
              "symbolSearchPath": {
                "type": "string",
                "description": "%c_cpp.debuggers.symbolSearchPath.description%",
                "default": ""
              },
              "processId": {
                "anyOf": [
                  {
                    "type": "string",
                    "description": "%c_cpp.debuggers.processId.anyOf.description%",
                    "default": "${command:pickProcess}"
                  },
                  {
                    "type": "integer",
                    "description": "%c_cpp.debuggers.processId.anyOf.description%",
                    "default": 0
                  }
                ]
              },
              "visualizerFile": {
                "type": "string",
                "description": "%c_cpp.debuggers.cppvsdbg.visualizerFile.description%",
                "default": ""
              },
              "sourceFileMap": {
                "type": "object",
                "description": "%c_cpp.debuggers.sourceFileMap.description%",
                "default": {
                  "<source-path>": "<target-path>"
                }
              },
              "logging": {
                "type": "object",
                "description": "%c_cpp.debuggers.logging.description%",
                "default": {},
                "properties": {
                  "exceptions": {
                    "type": "boolean",
                    "description": "%c_cpp.debuggers.logging.exceptions.description%",
                    "default": true
                  },
                  "moduleLoad": {
                    "type": "boolean",
                    "description": "%c_cpp.debuggers.logging.moduleLoad.description%",
                    "default": true
                  },
                  "programOutput": {
                    "type": "boolean",
                    "description": "%c_cpp.debuggers.logging.programOutput.description%",
                    "default": true
                  },
                  "trace": {
                    "type": "boolean",
                    "description": "%c_cpp.debuggers.logging.trace.description%",
                    "default": false
                  }
                }
              },
              "requireExactSource": {
                "type": "boolean",
                "description": "%c_cpp.debuggers.requireExactSource.description%",
                "default": true
              }
            }
          }
        }
      }
    ],
    "breakpoints": [
      {
        "language": "c"
      },
      {
        "language": "cpp"
      }
    ],
    "jsonValidation": [
      {
        "fileMatch": "c_cpp_properties.json",
        "url": "cpptools-schema://c_cpp_properties.schema.json"
      }
    ],
    "menus": {
      "view/title": [
        {
          "command": "C_Cpp.referencesViewGroupByType",
          "when": "view == CppReferencesView && refView.isGroupedByFile",
          "group": "navigation"
        },
        {
          "command": "C_Cpp.referencesViewUngroupByType",
          "when": "view == CppReferencesView && !refView.isGroupedByFile",
          "group": "navigation"
        },
        {
          "command": "C_Cpp.referencesViewGroupByType",
          "when": "view == CppRenameCandidatesView && refView.isGroupedByFile",
          "group": "navigation@1"
        },
        {
          "command": "C_Cpp.referencesViewUngroupByType",
          "when": "view == CppRenameCandidatesView && !refView.isGroupedByFile",
          "group": "navigation@1"
        },
        {
          "command": "CppRenameView.removeAll",
          "when": "view == CppRenamePendingView && cppRename:hasResults",
          "group": "navigation@1"
        },
        {
          "command": "CppRenameView.done",
          "when": "view == CppRenamePendingView && cppRename:hasResults",
          "group": "navigation@2"
        },
        {
          "command": "CppRenameView.cancel",
          "when": "view == CppRenamePendingView && cppRename:hasResults",
          "group": "navigation@3"
        },
        {
          "command": "CppRenameView.addAll",
          "when": "view == CppRenameCandidatesView && cppRename:hasResults",
          "group": "navigation@2"
        }
      ],
      "view/item/context": [
        {
          "command": "CppRenameView.remove",
          "when": "view == CppRenamePendingView && viewItem == pendingItem",
          "group": "inline"
        },
        {
          "command": "CppRenameView.add",
          "when": "view == CppRenameCandidatesView && viewItem == candidateItem",
          "group": "inline"
        },
        {
          "command": "CppRenameView.removeFile",
          "when": "view == CppRenamePendingView && viewItem == pendingFile",
          "group": "inline"
        },
        {
          "command": "CppRenameView.addFile",
          "when": "view == CppRenameCandidatesView && viewItem == candidateFile",
          "group": "inline"
        },
        {
          "command": "CppRenameView.addReferenceType",
          "when": "view == CppRenameCandidatesView && viewItem == candidateReferenceType",
          "group": "inline"
        }
      ],
      "editor/context": [
        {
          "when": "editorLangId == c",
          "command": "C_Cpp.SwitchHeaderSource",
          "group": "other1_navigation@1"
        },
        {
          "when": "editorLangId == cpp",
          "command": "C_Cpp.SwitchHeaderSource",
          "group": "other1_navigation@1"
        },
        {
          "when": "editorLangId == c",
          "command": "workbench.action.gotoSymbol",
          "group": "other1_navigation@3"
        },
        {
          "when": "editorLangId == cpp",
          "command": "workbench.action.gotoSymbol",
          "group": "other1_navigation@3"
        },
        {
          "when": "editorLangId == c",
          "command": "workbench.action.showAllSymbols",
          "group": "other1_navigation@4"
        },
        {
          "when": "editorLangId == cpp",
          "command": "workbench.action.showAllSymbols",
          "group": "other1_navigation@4"
        },
        {
          "when": "editorLangId == cpp",
          "command": "C_Cpp.BuildAndDebugActiveFile",
          "group": "other2_debug@1"
        },
        {
          "when": "editorLangId == c",
          "command": "C_Cpp.BuildAndDebugActiveFile",
          "group": "other2_debug@1"
        }
      ],
      "commandPalette": [
        {
          "command": "CppRenameView.remove",
          "when": "never"
        },
        {
          "command": "CppRenameView.add",
          "when": "never"
        },
        {
          "command": "CppRenameView.removeAll",
          "when": "cppRename:hasResults"
        },
        {
          "command": "CppRenameView.addAll",
          "when": "cppRename:hasResults"
        },
        {
          "command": "CppRenameView.removeFile",
          "when": "never"
        },
        {
          "command": "CppRenameView.addFile",
          "when": "never"
        },
        {
          "command": "CppRenameView.addReferenceType",
          "when": "never"
        },
        {
          "command": "CppRenameView.cancel",
          "when": "cppRename:hasResults"
        },
        {
          "command": "CppRenameView.done",
          "when": "cppRename:hasResults"
        },
        {
          "command": "C_Cpp.referencesViewGroupByType",
          "when": "cppRename:hasResults || cppReferenceTypes:hasResults"
        },
        {
          "command": "C_Cpp.referencesViewUngroupByType",
          "when": "cppRename:hasResults || cppReferenceTypes:hasResults"
        }
      ]
    },
    "configurationDefaults": {
      "[cpp]": {
        "editor.wordBasedSuggestions": false
      },
      "[c]": {
        "editor.wordBasedSuggestions": false
      },
      "[Log]": {
        "editor.wordWrap": "off"
      }
    }
  },
  "scripts": {
    "vscode:prepublish": "yarn run compile",
    "compile": "yarn run precompile && yarn run translations-generate && webpack --mode production --vscode-nls",
    "compile-dev": "yarn run precompile && webpack --mode development",
    "compile-watch": "yarn run precompile && yarn run translations-generate && webpack --mode production --vscode-nls --watch --info-verbosity verbose",
    "compile-dev-watch": "yarn run precompile && webpack --mode development --watch --info-verbosity verbose",
    "precompile": "node ./tools/prepublish.js && gulp generate-native-strings",
    "generateOptionsSchema": "node ./tools/prepublish.js && node ./out/tools/generateOptionsSchema.js",
    "generate-native-strings": "yarn run precompile",
    "translations-export": "yarn run precompile && gulp translations-export",
    "translations-generate": "node ./tools/prepublish.js && gulp translations-generate",
    "translations-import": "node ./tools/prepublish.js && gulp translations-import",
    "postinstall": "node ./node_modules/vscode/bin/install",
    "prepublishjs": "node ./tools/prepublish.js",
    "pretest": "node ./tools/prepublish.js && tsc -p test.tsconfig.json",
    "pr-check": "node ./tools/prepublish.js && gulp pr-check",
    "tslint": "node ./tools/prepublish.js && gulp tslint",
    "unitTests": "node ./tools/prepublish.js && gulp unitTests",
    "import-edge-strings": "node ./import_edge_strings.js"
  },
  "devDependencies": {
    "@octokit/rest": "^16.28.9",
    "@types/minimatch": "^3.0.3",
    "@types/mkdirp": "^0.5.2",
    "@types/mocha": "^5.2.7",
    "@types/node": "^12.7.2",
    "@types/plist": "^3.0.2",
    "@types/tmp": "^0.1.0",
    "@types/webpack": "^4.39.0",
    "@types/yauzl": "^2.9.1",
    "async-child-process": "^1.1.1",
    "await-notify": "^1.0.1",
    "event-stream": "^4.0.1",
    "fs-extra": "^8.1.0",
    "gulp": "^4.0.2",
    "gulp-env": "^0.4.0",
    "gulp-filter": "^6.0.0",
    "gulp-mocha": "^7.0.1",
    "gulp-sourcemaps": "^2.6.5",
    "gulp-tslint": "^8.1.4",
    "gulp-typescript": "^5.0.1",
    "minimist": "^1.2.0",
    "parse5": "^5.1.0",
    "parse5-traverse": "^1.0.3",
    "ts-loader": "^6.0.4",
    "tslint": "^5.19.0",
    "tslint-microsoft-contrib": "^6.2.0",
    "tslint-no-unused-expression-chai": "^0.1.4",
    "typescript": "^3.5.3",
    "vrsource-tslint-rules": "^6.0.0",
    "vscode": "^1.1.36",
    "vscode-nls-dev": "^3.2.6",
    "webpack": "^4.39.2",
    "webpack-cli": "^3.3.7",
    "xml2js": "^0.4.19"
  },
  "dependencies": {
    "escape-string-regexp": "^2.0.0",
    "http-proxy-agent": "^2.1.0",
    "https-proxy-agent": "^2.2.2",
    "jsonc-parser": "^2.1.1",
    "minimatch": "^3.0.4",
    "mkdirp": "^0.5.1",
    "plist": "^3.0.1",
    "tmp": "^0.1.0",
    "vscode-cpptools": "^3.0.1",
    "vscode-debugadapter": "^1.35.0",
    "vscode-debugprotocol": "^1.35.0",
    "vscode-extension-telemetry": "^0.1.2",
    "vscode-languageclient": "^5.2.1",
    "vscode-nls": "^4.1.1",
    "yauzl": "^2.10.0"
  },
  "runtimeDependencies": [
    {
      "description": "C/C++ language components (Linux / x86_64)",
      "url": "https://go.microsoft.com/fwlink/?linkid=2102495",
      "platforms": [
        "linux"
      ],
      "architectures": [
        "x86_64"
      ],
      "binaries": [
        "./bin/Microsoft.VSCode.CPP.Extension.linux",
        "./bin/Microsoft.VSCode.CPP.IntelliSense.Msvc.linux"
      ]
    },
    {
      "description": "C/C++ language components (Linux / x86)",
      "url": "https://go.microsoft.com/fwlink/?linkid=2102592",
      "platforms": [
        "linux"
      ],
      "architectures": [
        "x86",
        "i686",
        "i386"
      ],
      "binaries": [
        "./bin/Microsoft.VSCode.CPP.Extension.linux",
        "./bin/Microsoft.VSCode.CPP.IntelliSense.Msvc.linux"
      ]
    },
    {
      "description": "C/C++ language components (OS X)",
      "url": "https://go.microsoft.com/fwlink/?linkid=2102496",
      "platforms": [
        "darwin"
      ],
      "binaries": [
        "./bin/Microsoft.VSCode.CPP.Extension.darwin",
        "./bin/Microsoft.VSCode.CPP.IntelliSense.Msvc.darwin"
      ]
    },
    {
      "description": "C/C++ language components (Windows)",
      "url": "https://go.microsoft.com/fwlink/?linkid=2102494",
      "platforms": [
        "win32"
      ],
      "binaries": []
    },
    {
      "description": "ClangFormat (Linux / x86_64)",
      "url": "https://go.microsoft.com/fwlink/?LinkID=872607",
      "platforms": [
        "linux"
      ],
      "architectures": [
        "x86_64"
      ],
      "binaries": [
        "./LLVM/bin/clang-format"
      ]
    },
    {
      "description": "ClangFormat (Linux / x86)",
      "url": "https://go.microsoft.com/fwlink/?LinkID=872608",
      "platforms": [
        "linux"
      ],
      "architectures": [
        "x86",
        "i686",
        "i386"
      ],
      "binaries": [
        "./LLVM/bin/clang-format"
      ]
    },
    {
      "description": "ClangFormat (OS X)",
      "url": "https://go.microsoft.com/fwlink/?LinkID=872609",
      "platforms": [
        "darwin"
      ],
      "binaries": [
        "./LLVM/bin/clang-format.darwin"
      ]
    },
    {
      "description": "ClangFormat (Windows)",
      "url": "https://go.microsoft.com/fwlink/?LinkID=872610",
      "platforms": [
        "win32"
      ],
      "binaries": []
    },
    {
      "description": "Mono Framework Assemblies",
      "url": "https://go.microsoft.com/fwlink/?LinkId=2027135",
      "platforms": [
        "linux",
        "darwin"
      ],
      "binaries": []
    },
    {
      "description": "Mono Runtime (Linux / x86)",
      "url": "https://go.microsoft.com/fwlink/?LinkId=2027410",
      "platforms": [
        "linux"
      ],
      "architectures": [
        "x86",
        "i686",
        "i386"
      ],
      "binaries": [
        "./debugAdapters/mono.linux-x86"
      ]
    },
    {
      "description": "Mono Runtime (Linux / x86_64)",
      "url": "https://go.microsoft.com/fwlink/?LinkId=2027416",
      "platforms": [
        "linux"
      ],
      "architectures": [
        "x86_64"
      ],
      "binaries": [
        "./debugAdapters/mono.linux-x86_64"
      ]
    },
    {
      "description": "Mono Runtime (OS X)",
      "url": "https://go.microsoft.com/fwlink/?LinkId=2027403",
      "platforms": [
        "darwin"
      ],
      "binaries": [
        "./debugAdapters/mono.osx"
      ]
    },
    {
      "description": "LLDB 3.8.0 (OS X)",
      "url": "https://go.microsoft.com/fwlink/?LinkID=817244",
      "platforms": [
        "darwin"
      ],
      "binaries": [
        "./debugAdapters/lldb/bin/debugserver",
        "./debugAdapters/lldb/bin/lldb-mi",
        "./debugAdapters/lldb/bin/lldb-argdumper",
        "./debugAdapters/lldb/bin/lldb-launcher"
      ]
    },
    {
      "description": "Visual Studio Windows Debugger",
      "url": "https://go.microsoft.com/fwlink/?linkid=2082216",
      "platforms": [
        "win32"
      ],
      "binaries": []
    }
  ]
}<|MERGE_RESOLUTION|>--- conflicted
+++ resolved
@@ -2,11 +2,7 @@
   "name": "cpptools",
   "displayName": "C/C++",
   "description": "C/C++ IntelliSense, debugging, and code browsing.",
-<<<<<<< HEAD
-  "version": "0.25.1",
-=======
-  "version": "0.26.0-master",
->>>>>>> 7f1efd4b
+  "version": "0.26.0",
   "publisher": "ms-vscode",
   "preview": true,
   "icon": "LanguageCCPP_color_128x.png",
