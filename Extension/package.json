--- conflicted
+++ resolved
@@ -2487,13 +2487,8 @@
             "Insiders"
           ],
           "default": "Default",
-<<<<<<< HEAD
           "markdownDescription": "%c_cpp.configuration.updateChannel.markdownDescription%",
-          "scope": "machine"
-=======
-          "description": "%c_cpp.configuration.updateChannel.description%",
           "scope": "application"
->>>>>>> 5623d1ec
         },
         "C_Cpp.experimentalFeatures": {
           "type": "string",
