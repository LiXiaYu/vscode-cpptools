{
  "name": "cpptools",
  "displayName": "C/C++",
  "description": "C/C++ IntelliSense, debugging, and code browsing.",
<<<<<<< HEAD
  "version": "0.28.1",
=======
  "version": "0.28.2-master",
>>>>>>> b7488e61
  "publisher": "ms-vscode",
  "preview": true,
  "icon": "LanguageCCPP_color_128x.png",
  "readme": "README.md",
  "author": {
    "name": "Microsoft Corporation"
  },
  "license": "SEE LICENSE IN LICENSE.txt",
  "engines": {
    "vscode": "^1.43.0"
  },
  "bugs": {
    "url": "https://github.com/Microsoft/vscode-cpptools/issues",
    "email": "c_cpp_support@microsoft.com"
  },
  "repository": {
    "type": "git",
    "url": "https://github.com/Microsoft/vscode-cpptools.git"
  },
  "homepage": "https://github.com/Microsoft/vscode-cpptools",
  "qna": "https://github.com/Microsoft/vscode-cpptools/issues",
  "keywords": [
    "C",
    "C++",
    "IntelliSense",
    "Microsoft",
    "multi-root ready"
  ],
  "categories": [
    "Programming Languages",
    "Debuggers",
    "Formatters",
    "Linters",
    "Snippets"
  ],
  "activationEvents": [
    "*"
  ],
  "main": "./dist/main",
  "contributes": {
    "views": {
      "references-view": [
        {
          "id": "CppReferencesView",
          "name": "%c_cpp.contributes.views.cppReferencesView.title%",
          "when": "cppReferenceTypes:hasResults"
        }
      ]
    },
    "problemMatchers": [
      {
        "name": "gcc",
        "source": "gcc",
        "owner": "cpptools",
        "fileLocation": [
          "autoDetect",
          "${workspaceFolder}"
        ],
        "pattern": {
          "regexp": "^(.*):(\\d+):(\\d+):\\s+(?:fatal\\s+)?(warning|error):\\s+(.*)$",
          "file": 1,
          "line": 2,
          "column": 3,
          "severity": 4,
          "message": 5
        }
      }
    ],
    "configuration": {
      "type": "object",
      "title": "C/C++",
      "properties": {
        "C_Cpp.clang_format_path": {
          "type": "string",
          "description": "%c_cpp.configuration.clang_format_path.description%",
          "scope": "machine-overridable"
        },
        "C_Cpp.clang_format_style": {
          "type": "string",
          "default": "file",
          "description": "%c_cpp.configuration.clang_format_style.description%",
          "scope": "machine-overridable"
        },
        "C_Cpp.clang_format_fallbackStyle": {
          "type": "string",
          "default": "Visual Studio",
          "description": "%c_cpp.configuration.clang_format_fallbackStyle.description%",
          "scope": "machine-overridable"
        },
        "C_Cpp.clang_format_sortIncludes": {
          "type": [
            "boolean",
            "null"
          ],
          "enum": [
            true,
            false,
            null
          ],
          "default": null,
          "description": "%c_cpp.configuration.clang_format_sortIncludes.description%",
          "scope": "resource"
        },
        "C_Cpp.intelliSenseEngine": {
          "type": "string",
          "enum": [
            "Default",
            "Tag Parser",
            "Disabled"
          ],
          "default": "Default",
          "description": "%c_cpp.configuration.intelliSenseEngine.description%",
          "scope": "resource"
        },
        "C_Cpp.intelliSenseEngineFallback": {
          "type": "string",
          "enum": [
            "Enabled",
            "Disabled"
          ],
          "default": "Disabled",
          "description": "%c_cpp.configuration.intelliSenseEngineFallback.description%",
          "scope": "resource"
        },
        "C_Cpp.autocomplete": {
          "type": "string",
          "enum": [
            "Default",
            "Disabled"
          ],
          "default": "Default",
          "description": "%c_cpp.configuration.autocomplete.description%",
          "scope": "resource"
        },
        "C_Cpp.errorSquiggles": {
          "type": "string",
          "enum": [
            "Enabled",
            "Disabled",
            "EnabledIfIncludesResolve"
          ],
          "default": "EnabledIfIncludesResolve",
          "description": "%c_cpp.configuration.errorSquiggles.description%",
          "scope": "resource"
        },
        "C_Cpp.dimInactiveRegions": {
          "type": "boolean",
          "default": true,
          "description": "%c_cpp.configuration.dimInactiveRegions.description%",
          "scope": "resource"
        },
        "C_Cpp.inactiveRegionOpacity": {
          "type:": "number",
          "default": 0.55,
          "description": "%c_cpp.configuration.inactiveRegionOpacity.description%",
          "scope": "resource",
          "minimum": 0.1,
          "maximum": 1
        },
        "C_Cpp.inactiveRegionForegroundColor": {
          "type": "string",
          "description": "%c_cpp.configuration.inactiveRegionForegroundColor.description%",
          "scope": "resource"
        },
        "C_Cpp.inactiveRegionBackgroundColor": {
          "type": "string",
          "description": "%c_cpp.configuration.inactiveRegionBackgroundColor.description%",
          "scope": "resource"
        },
        "C_Cpp.formatting": {
          "type": "string",
          "enum": [
            "Default",
            "Disabled"
          ],
          "default": "Default",
          "description": "%c_cpp.configuration.formatting.description%",
          "scope": "resource"
        },
        "C_Cpp.loggingLevel": {
          "type": "string",
          "enum": [
            "None",
            "Error",
            "Warning",
            "Information",
            "Debug"
          ],
          "default": "Error",
          "description": "%c_cpp.configuration.loggingLevel.description%",
          "scope": "window"
        },
        "C_Cpp.autoAddFileAssociations": {
          "type": "boolean",
          "default": true,
          "description": "%c_cpp.configuration.autoAddFileAssociations.description%",
          "scope": "window"
        },
        "C_Cpp.workspaceParsingPriority": {
          "type": "string",
          "enum": [
            "highest",
            "high",
            "medium",
            "low"
          ],
          "default": "highest",
          "description": "%c_cpp.configuration.workspaceParsingPriority.description%",
          "scope": "window"
        },
        "C_Cpp.workspaceSymbols": {
          "type": "string",
          "enum": [
            "All",
            "Just My Code"
          ],
          "default": "Just My Code",
          "description": "%c_cpp.configuration.workspaceSymbols.description%",
          "scope": "window"
        },
        "C_Cpp.exclusionPolicy": {
          "type": "string",
          "enum": [
            "checkFolders",
            "checkFilesAndFolders"
          ],
          "default": "checkFolders",
          "description": "%c_cpp.configuration.exclusionPolicy.description%",
          "scope": "resource"
        },
        "C_Cpp.preferredPathSeparator": {
          "type": "string",
          "enum": [
            "Forward Slash",
            "Backslash"
          ],
          "default": "Forward Slash",
          "description": "%c_cpp.configuration.preferredPathSeparator.description%",
          "scope": "machine-overridable"
        },
        "C_Cpp.commentContinuationPatterns": {
          "type": "array",
          "default": [
            "/**"
          ],
          "items": {
            "anyOf": [
              {
                "type": "string",
                "description": "%c_cpp.configuration.commentContinuationPatterns.items.anyof.string.description%"
              },
              {
                "type": "object",
                "properties": {
                  "begin": {
                    "type": "string",
                    "description": "%c_cpp.configuration.commentContinuationPatterns.items.anyof.object.begin.description%"
                  },
                  "continue": {
                    "type": "string",
                    "description": "%c_cpp.configuration.commentContinuationPatterns.items.anyof.object.continue.description%"
                  }
                }
              }
            ]
          },
          "description": "%c_cpp.configuration.commentContinuationPatterns.description%",
          "scope": "resource"
        },
        "C_Cpp.configurationWarnings": {
          "type": "string",
          "enum": [
            "Enabled",
            "Disabled"
          ],
          "default": "Enabled",
          "description": "%c_cpp.configuration.configurationWarnings.description%",
          "scope": "resource"
        },
        "C_Cpp.intelliSenseCachePath": {
          "type": "string",
          "description": "%c_cpp.configuration.intelliSenseCachePath.description%",
          "scope": "machine-overridable"
        },
        "C_Cpp.intelliSenseCacheSize": {
          "type": "number",
          "default": 5120,
          "description": "%c_cpp.configuration.intelliSenseCacheSize.description%",
          "scope": "machine-overridable",
          "minimum": 0
        },
        "C_Cpp.default.includePath": {
          "type": [
            "array",
            "null"
          ],
          "items": {
            "type": "string"
          },
          "default": null,
          "description": "%c_cpp.configuration.default.includePath.description%",
          "scope": "machine-overridable"
        },
        "C_Cpp.default.defines": {
          "type": [
            "array",
            "null"
          ],
          "items": {
            "type": "string"
          },
          "default": null,
          "description": "%c_cpp.configuration.default.defines.description%",
          "scope": "machine-overridable"
        },
        "C_Cpp.default.macFrameworkPath": {
          "type": [
            "array",
            "null"
          ],
          "items": {
            "type": "string"
          },
          "default": null,
          "description": "%c_cpp.configuration.default.macFrameworkPath.description%",
          "scope": "machine-overridable"
        },
        "C_Cpp.default.windowsSdkVersion": {
          "type": "string",
          "description": "%c_cpp.configuration.default.windowsSdkVersion.description%",
          "pattern": "^((\\d{2}\\.\\d{1}\\.\\d{5}\\.\\d{1}$|^8\\.1)|())$",
          "scope": "machine-overridable"
        },
        "C_Cpp.default.compileCommands": {
          "type": "string",
          "description": "%c_cpp.configuration.default.compileCommands.description%",
          "scope": "machine-overridable"
        },
        "C_Cpp.default.forcedInclude": {
          "type": [
            "array",
            "null"
          ],
          "items": {
            "type": "string"
          },
          "default": null,
          "description": "%c_cpp.configuration.default.forcedInclude.description%",
          "scope": "machine-overridable"
        },
        "C_Cpp.default.intelliSenseMode": {
          "type": "string",
          "enum": [
            "",
            "clang-x86",
            "clang-x64",
            "clang-arm",
            "clang-arm64",
            "gcc-x86",
            "gcc-x64",
            "gcc-arm",
            "gcc-arm64",
            "msvc-x86",
            "msvc-x64",
            "msvc-arm",
            "msvc-arm64"
          ],
          "description": "%c_cpp.configuration.default.intelliSenseMode.description%",
          "scope": "machine-overridable"
        },
        "C_Cpp.default.compilerPath": {
          "type": [
            "string",
            "null"
          ],
          "default": null,
          "description": "%c_cpp.configuration.default.compilerPath.description%",
          "scope": "resource"
        },
        "C_Cpp.default.compilerArgs": {
          "type": [
            "array",
            "null"
          ],
          "items": {
            "type": "string"
          },
          "default": null,
          "description": "%c_cpp.configuration.default.compilerArgs.description%",
          "scope": "machine-overridable"
        },
        "C_Cpp.default.cStandard": {
          "type": "string",
          "enum": [
            "",
            "c89",
            "c99",
            "c11",
            "c18",
            "gnu89",
            "gnu99",
            "gnu11",
            "gnu18"
          ],
          "description": "%c_cpp.configuration.default.cStandard.description%",
          "scope": "machine-overridable"
        },
        "C_Cpp.default.cppStandard": {
          "type": "string",
          "enum": [
            "",
            "c++98",
            "c++03",
            "c++11",
            "c++14",
            "c++17",
            "c++20",
            "gnu++98",
            "gnu++03",
            "gnu++11",
            "gnu++14",
            "gnu++17",
            "gnu++20"
          ],
          "description": "%c_cpp.configuration.default.cppStandard.description%",
          "scope": "machine-overridable"
        },
        "C_Cpp.default.configurationProvider": {
          "type": "string",
          "description": "%c_cpp.configuration.default.configurationProvider.description%",
          "scope": "resource"
        },
        "C_Cpp.default.browse.path": {
          "type": [
            "array",
            "null"
          ],
          "items": {
            "type": "string"
          },
          "default": null,
          "description": "%c_cpp.configuration.default.browse.path.description%",
          "scope": "machine-overridable"
        },
        "C_Cpp.default.browse.databaseFilename": {
          "type": "string",
          "description": "%c_cpp.configuration.default.browse.databaseFilename.description%",
          "scope": "machine-overridable"
        },
        "C_Cpp.default.browse.limitSymbolsToIncludedHeaders": {
          "type": "boolean",
          "default": true,
          "description": "%c_cpp.configuration.default.browse.limitSymbolsToIncludedHeaders.description%",
          "scope": "resource"
        },
        "C_Cpp.default.systemIncludePath": {
          "type": [
            "array",
            "null"
          ],
          "items": {
            "type": "string"
          },
          "default": null,
          "description": "%c_cpp.configuration.default.systemIncludePath.description%",
          "scope": "machine-overridable"
        },
        "C_Cpp.default.enableConfigurationSquiggles": {
          "type": "boolean",
          "default": true,
          "description": "%c_cpp.configuration.default.enableConfigurationSquiggles.description%",
          "scope": "resource"
        },
        "C_Cpp.updateChannel": {
          "type": "string",
          "enum": [
            "Default",
            "Insiders"
          ],
          "default": "Default",
          "description": "%c_cpp.configuration.updateChannel.description%",
          "scope": "application"
        },
        "C_Cpp.experimentalFeatures": {
          "type": "string",
          "enum": [
            "Enabled",
            "Disabled"
          ],
          "default": "Disabled",
          "description": "%c_cpp.configuration.experimentalFeatures.description%",
          "scope": "window"
        },
        "C_Cpp.suggestSnippets": {
          "type": "boolean",
          "default": true,
          "description": "%c_cpp.configuration.suggestSnippets.description%",
          "scope": "resource"
        },
        "C_Cpp.enhancedColorization": {
          "type": "string",
          "enum": [
            "Enabled",
            "Disabled"
          ],
          "default": "Enabled",
          "description": "%c_cpp.configuration.enhancedColorization.description%",
          "scope": "resource"
        },
        "C_Cpp.vcpkg.enabled": {
          "type": "boolean",
          "default": true,
          "markdownDescription": "%c_cpp.configuration.vcpkg.enabled.markdownDescription%",
          "scope": "resource"
        },
        "C_Cpp.renameRequiresIdentifier": {
          "type": "boolean",
          "default": true,
          "description": "%c_cpp.configuration.renameRequiresIdentifier.description%",
          "scope": "application"
        },
        "C_Cpp.debugger.useBacktickCommandSubstitution": {
          "type": "boolean",
          "default": false,
          "description": "%c_cpp.configuration.debugger.useBacktickCommandSubstitution.description%",
          "scope": "window"
        },
        "C_Cpp.codeFolding": {
          "type": "string",
          "enum": [
            "Enabled",
            "Disabled"
          ],
          "default": "Enabled",
          "description": "%c_cpp.configuration.codeFolding.description%",
          "scope": "resource"
        }
      }
    },
    "commands": [
      {
        "command": "C_Cpp.ConfigurationSelect",
        "title": "%c_cpp.command.configurationSelect.title%",
        "category": "C/C++"
      },
      {
        "command": "C_Cpp.ConfigurationProviderSelect",
        "title": "%c_cpp.command.configurationProviderSelect.title%",
        "category": "C/C++"
      },
      {
        "command": "C_Cpp.ConfigurationEditJSON",
        "title": "%c_cpp.command.configurationEditJSON.title%",
        "category": "C/C++"
      },
      {
        "command": "C_Cpp.ConfigurationEditUI",
        "title": "%c_cpp.command.configurationEditUI.title%",
        "category": "C/C++"
      },
      {
        "command": "C_Cpp.SwitchHeaderSource",
        "title": "%c_cpp.command.switchHeaderSource.title%",
        "category": "C/C++"
      },
      {
        "command": "C_Cpp.EnableErrorSquiggles",
        "title": "%c_cpp.command.enableErrorSquiggles.title%",
        "category": "C/C++"
      },
      {
        "command": "C_Cpp.DisableErrorSquiggles",
        "title": "%c_cpp.command.disableErrorSquiggles.title%",
        "category": "C/C++"
      },
      {
        "command": "C_Cpp.ToggleIncludeFallback",
        "title": "%c_cpp.command.toggleIncludeFallback.title%",
        "category": "C/C++"
      },
      {
        "command": "C_Cpp.ToggleDimInactiveRegions",
        "title": "%c_cpp.command.toggleDimInactiveRegions.title%",
        "category": "C/C++"
      },
      {
        "command": "C_Cpp.ResetDatabase",
        "title": "%c_cpp.command.resetDatabase.title%",
        "category": "C/C++"
      },
      {
        "command": "C_Cpp.TakeSurvey",
        "title": "%c_cpp.command.takeSurvey.title%",
        "category": "C/C++"
      },
      {
        "command": "C_Cpp.BuildAndDebugActiveFile",
        "title": "%c_cpp.command.buildAndDebugActiveFile.title%",
        "category": "C/C++"
      },
      {
        "command": "C_Cpp.LogDiagnostics",
        "title": "%c_cpp.command.logDiagnostics.title%",
        "category": "C/C++"
      },
      {
        "command": "C_Cpp.RescanWorkspace",
        "title": "%c_cpp.command.rescanWorkspace.title%",
        "category": "C/C++"
      },
      {
        "command": "C_Cpp.VcpkgClipboardInstallSuggested",
        "title": "%c_cpp.command.vcpkgClipboardInstallSuggested.title%",
        "category": "C/C++"
      },
      {
        "command": "C_Cpp.VcpkgOnlineHelpSuggested",
        "title": "%c_cpp.command.vcpkgOnlineHelpSuggested.title%",
        "category": "C/C++"
      },
      {
        "command": "C_Cpp.referencesViewGroupByType",
        "category": "C/C++",
        "title": "%c_cpp.command.referencesViewGroupByType.title%",
        "icon": {
          "light": "assets/ref-group-by-type-light.svg",
          "dark": "assets/ref-group-by-type-dark.svg"
        }
      },
      {
        "command": "C_Cpp.referencesViewUngroupByType",
        "category": "C/C++",
        "title": "%c_cpp.command.referencesViewUngroupByType.title%",
        "icon": {
          "light": "assets/ref-ungroup-by-type-light.svg",
          "dark": "assets/ref-ungroup-by-type-dark.svg"
        }
      }
    ],
    "keybindings": [
      {
        "command": "C_Cpp.SwitchHeaderSource",
        "key": "Alt+O",
        "when": "editorTextFocus && editorLangId == 'cpp'"
      },
      {
        "command": "C_Cpp.SwitchHeaderSource",
        "key": "Alt+O",
        "when": "editorTextFocus && editorLangId == 'c'"
      }
    ],
    "debuggers": [
      {
        "type": "cppdbg",
        "label": "C++ (GDB/LLDB)",
        "variables": {
          "pickProcess": "extension.pickNativeProcess",
          "pickRemoteProcess": "extension.pickRemoteNativeProcess"
        },
        "configurationAttributes": {
          "launch": {
            "type": "object",
            "default": {},
            "required": [
              "program"
            ],
            "properties": {
              "program": {
                "type": "string",
                "description": "%c_cpp.debuggers.program.description%",
                "default": "${workspaceRoot}/a.out"
              },
              "args": {
                "type": "array",
                "description": "%c_cpp.debuggers.args.description%",
                "items": {
                  "type": "string"
                },
                "default": []
              },
              "type": {
                "type": "string",
                "description": "%c_cpp.debuggers.cppdbg.type.description%",
                "default": "cppdbg"
              },
              "targetArchitecture": {
                "type": "string",
                "description": "%c_cpp.debuggers.targetArchitecture.description%",
                "default": "x64"
              },
              "cwd": {
                "type": "string",
                "description": "%c_cpp.debuggers.cwd.description%",
                "default": "."
              },
              "setupCommands": {
                "type": "array",
                "description": "%c_cpp.debuggers.setupCommands.description%",
                "items": {
                  "type": "object",
                  "default": {},
                  "properties": {
                    "text": {
                      "type": "string",
                      "description": "%c_cpp.debuggers.text.description%",
                      "default": ""
                    },
                    "description": {
                      "type": "string",
                      "description": "%c_cpp.debuggers.description.description%",
                      "default": ""
                    },
                    "ignoreFailures": {
                      "type": "boolean",
                      "description": "%c_cpp.debuggers.ignoreFailures.description%",
                      "default": false
                    }
                  }
                },
                "default": []
              },
              "customLaunchSetupCommands": {
                "type": "array",
                "description": "%c_cpp.debuggers.customLaunchSetupCommands.description%",
                "items": {
                  "type": "object",
                  "default": {},
                  "properties": {
                    "text": {
                      "type": "string",
                      "description": "%c_cpp.debuggers.text.description%",
                      "default": ""
                    },
                    "description": {
                      "type": "string",
                      "description": "%c_cpp.debuggers.description.description%",
                      "default": ""
                    },
                    "ignoreFailures": {
                      "type": "boolean",
                      "description": "%c_cpp.debuggers.ignoreFailures.description%",
                      "default": false
                    }
                  }
                },
                "default": []
              },
              "launchCompleteCommand": {
                "enum": [
                  "exec-run",
                  "exec-continue",
                  "None"
                ],
                "description": "%c_cpp.debuggers.launchCompleteCommand.description%",
                "default": "exec-run"
              },
              "visualizerFile": {
                "type": "string",
                "description": "%c_cpp.debuggers.cppdbg.visualizerFile.description%",
                "default": ""
              },
              "showDisplayString": {
                "type": "boolean",
                "description": "%c_cpp.debuggers.showDisplayString.description%",
                "default": true
              },
              "environment": {
                "type": "array",
                "description": "%c_cpp.debuggers.environment.description%",
                "items": {
                  "type": "object",
                  "default": {},
                  "properties": {
                    "name": {
                      "type": "string"
                    },
                    "value": {
                      "type": "string"
                    }
                  }
                },
                "default": []
              },
              "envFile": {
                "type": "string",
                "description": "%c_cpp.debuggers.envFile.description%",
                "default": "${workspaceFolder}/.env"
              },
              "additionalSOLibSearchPath": {
                "type": "string",
                "description": "%c_cpp.debuggers.additionalSOLibSearchPath.description%",
                "default": ""
              },
              "MIMode": {
                "type": "string",
                "description": "%c_cpp.debuggers.MIMode.description%",
                "default": "gdb"
              },
              "miDebuggerPath": {
                "type": "string",
                "description": "%c_cpp.debuggers.miDebuggerPath.description%",
                "default": "/usr/bin/gdb"
              },
              "miDebuggerArgs": {
                "type": "string",
                "description": "%c_cpp.debuggers.miDebuggerArgs.description%",
                "default": ""
              },
              "miDebuggerServerAddress": {
                "type": "string",
                "description": "%c_cpp.debuggers.miDebuggerServerAddress.description%",
                "default": "serveraddress:port"
              },
              "stopAtEntry": {
                "type": "boolean",
                "description": "%c_cpp.debuggers.stopAtEntry.description%",
                "default": false
              },
              "debugServerPath": {
                "type": "string",
                "description": "%c_cpp.debuggers.debugServerPath.description%",
                "default": ""
              },
              "debugServerArgs": {
                "type": "string",
                "description": "%c_cpp.debuggers.debugServerArgs.description%",
                "default": ""
              },
              "serverStarted": {
                "type": "string",
                "description": "%c_cpp.debuggers.serverStarted.description%",
                "default": ""
              },
              "filterStdout": {
                "type": "boolean",
                "description": "%c_cpp.debuggers.filterStdout.description%",
                "default": true
              },
              "filterStderr": {
                "type": "boolean",
                "description": "%c_cpp.debuggers.filterStderr.description%",
                "default": false
              },
              "serverLaunchTimeout": {
                "type": "integer",
                "description": "%c_cpp.debuggers.serverLaunchTimeout.description%",
                "default": "10000"
              },
              "coreDumpPath": {
                "type": "string",
                "description": "%c_cpp.debuggers.coreDumpPath.description%",
                "default": ""
              },
              "externalConsole": {
                "type": "boolean",
                "description": "%c_cpp.debuggers.cppdbg.externalConsole.description%",
                "default": false
              },
              "avoidWindowsConsoleRedirection": {
                "type": "boolean",
                "description": "%c_cpp.debuggers.avoidWindowsConsoleRedirection.description%",
                "default": false
              },
              "sourceFileMap": {
                "type": "object",
                "description": "%c_cpp.debuggers.sourceFileMap.description%",
                "default": {
                  "<source-path>": "<target-path>"
                }
              },
              "logging": {
                "description": "%c_cpp.debuggers.logging.description%",
                "type": "object",
                "default": {},
                "properties": {
                  "exceptions": {
                    "type": "boolean",
                    "description": "%c_cpp.debuggers.logging.exceptions.description%",
                    "default": true
                  },
                  "moduleLoad": {
                    "type": "boolean",
                    "description": "%c_cpp.debuggers.logging.moduleLoad.description%",
                    "default": true
                  },
                  "programOutput": {
                    "type": "boolean",
                    "description": "%c_cpp.debuggers.logging.programOutput.description%",
                    "default": true
                  },
                  "engineLogging": {
                    "type": "boolean",
                    "description": "%c_cpp.debuggers.logging.engineLogging.description%",
                    "default": false
                  },
                  "trace": {
                    "type": "boolean",
                    "description": "%c_cpp.debuggers.logging.trace.description%",
                    "default": false
                  },
                  "traceResponse": {
                    "type": "boolean",
                    "description": "%c_cpp.debuggers.logging.traceResponse.description%",
                    "default": false
                  }
                }
              },
              "pipeTransport": {
                "description": "%c_cpp.debuggers.pipeTransport.description%",
                "type": "object",
                "default": {
                  "pipeCwd": "/usr/bin",
                  "pipeProgram": "%c_cpp.debuggers.pipeTransport.default.pipeProgram%",
                  "pipeArgs": [],
                  "debuggerPath": "%c_cpp.debuggers.pipeTransport.default.debuggerPath%"
                },
                "properties": {
                  "pipeCwd": {
                    "type": "string",
                    "description": "%c_cpp.debuggers.pipeTransport.pipeCwd.description%",
                    "default": "/usr/bin"
                  },
                  "pipeProgram": {
                    "type": "string",
                    "description": "%c_cpp.debuggers.pipeTransport.pipeProgram.description%",
                    "default": "%c_cpp.debuggers.pipeTransport.default.pipeProgram%"
                  },
                  "pipeArgs": {
                    "type": "array",
                    "description": "%c_cpp.debuggers.pipeTransport.pipeArgs.description%",
                    "items": {
                      "type": "string"
                    },
                    "default": []
                  },
                  "debuggerPath": {
                    "type": "string",
                    "description": "%c_cpp.debuggers.pipeTransport.debuggerPath.description%",
                    "default": "%c_cpp.debuggers.pipeTransport.default.debuggerPath%"
                  },
                  "pipeEnv": {
                    "type": "object",
                    "additionalProperties": {
                      "type": "string"
                    },
                    "description": "%c_cpp.debuggers.pipeTransport.pipeEnv.description%",
                    "default": {}
                  }
                }
              },
              "symbolLoadInfo": {
                "description": "%c_cpp.debuggers.symbolLoadInfo.description%",
                "type": "object",
                "default": {
                  "loadAll": true,
                  "exceptionList": ""
                },
                "properties": {
                  "loadAll": {
                    "type": "boolean",
                    "description": "%c_cpp.debuggers.symbolLoadInfo.loadAll.description%",
                    "default": true
                  },
                  "exceptionList": {
                    "type": "string",
                    "description": "%c_cpp.debuggers.symbolLoadInfo.exceptionList.description%",
                    "default": ""
                  }
                }
              }
            }
          },
          "attach": {
            "type": "object",
            "default": {},
            "required": [
              "program",
              "processId"
            ],
            "properties": {
              "program": {
                "type": "string",
                "description": "%c_cpp.debuggers.program.description%",
                "default": "${workspaceRoot}/a.out"
              },
              "type": {
                "type": "string",
                "description": "%c_cpp.debuggers.cppdbg.type.description%",
                "default": "cppdbg"
              },
              "targetArchitecture": {
                "type": "string",
                "description": "%c_cpp.debuggers.targetArchitecture.description%",
                "default": "x64"
              },
              "visualizerFile": {
                "type": "string",
                "description": "%c_cpp.debuggers.cppdbg.visualizerFile.description%",
                "default": ""
              },
              "showDisplayString": {
                "type": "boolean",
                "description": "%c_cpp.debuggers.showDisplayString.description%",
                "default": true
              },
              "additionalSOLibSearchPath": {
                "type": "string",
                "description": "%c_cpp.debuggers.additionalSOLibSearchPath.description%",
                "default": ""
              },
              "MIMode": {
                "type": "string",
                "description": "%c_cpp.debuggers.MIMode.description%",
                "default": "gdb"
              },
              "miDebuggerPath": {
                "type": "string",
                "description": "%c_cpp.debuggers.miDebuggerPath.description%",
                "default": "/usr/bin/gdb"
              },
              "miDebuggerServerAddress": {
                "type": "string",
                "description": "%c_cpp.debuggers.miDebuggerServerAddress.description%",
                "default": "serveraddress:port"
              },
              "processId": {
                "anyOf": [
                  {
                    "type": "string",
                    "description": "%c_cpp.debuggers.processId.anyOf.description%",
                    "default": "${command:pickProcess}"
                  },
                  {
                    "type": "integer",
                    "description": "%c_cpp.debuggers.processId.anyOf.description%",
                    "default": 0
                  }
                ]
              },
              "filterStdout": {
                "type": "boolean",
                "description": "%c_cpp.debuggers.filterStdout.description%",
                "default": true
              },
              "filterStderr": {
                "type": "boolean",
                "description": "%c_cpp.debuggers.filterStderr.description%",
                "default": false
              },
              "sourceFileMap": {
                "type": "object",
                "description": "%c_cpp.debuggers.sourceFileMap.description%",
                "default": {
                  "<source-path>": "<target-path>"
                }
              },
              "logging": {
                "description": "%c_cpp.debuggers.logging.description%",
                "type": "object",
                "default": {},
                "properties": {
                  "exceptions": {
                    "type": "boolean",
                    "description": "%c_cpp.debuggers.logging.exceptions.description%",
                    "default": true
                  },
                  "moduleLoad": {
                    "type": "boolean",
                    "description": "%c_cpp.debuggers.logging.moduleLoad.description%",
                    "default": true
                  },
                  "programOutput": {
                    "type": "boolean",
                    "description": "%c_cpp.debuggers.logging.programOutput.description%",
                    "default": true
                  },
                  "engineLogging": {
                    "type": "boolean",
                    "description": "%c_cpp.debuggers.logging.engineLogging.description%",
                    "default": false
                  },
                  "trace": {
                    "type": "boolean",
                    "description": "%c_cpp.debuggers.logging.trace.description%",
                    "default": false
                  },
                  "traceResponse": {
                    "type": "boolean",
                    "description": "%c_cpp.debuggers.logging.traceResponse.description%",
                    "default": false
                  }
                }
              },
              "pipeTransport": {
                "description": "%c_cpp.debuggers.pipeTransport.description%",
                "type": "object",
                "default": {
                  "pipeCwd": "/usr/bin",
                  "pipeProgram": "%c_cpp.debuggers.pipeTransport.default.pipeProgram%",
                  "pipeArgs": [],
                  "debuggerPath": "%c_cpp.debuggers.pipeTransport.default.debuggerPath%"
                },
                "properties": {
                  "pipeCwd": {
                    "type": "string",
                    "description": "%c_cpp.debuggers.pipeTransport.pipeCwd.description%",
                    "default": "/usr/bin"
                  },
                  "pipeProgram": {
                    "type": "string",
                    "description": "%c_cpp.debuggers.pipeTransport.pipeProgram.description%",
                    "default": "%c_cpp.debuggers.pipeTransport.default.pipeProgram%"
                  },
                  "pipeArgs": {
                    "type": "array",
                    "description": "%c_cpp.debuggers.pipeTransport.pipeArgs.description%",
                    "items": {
                      "type": "string"
                    },
                    "default": []
                  },
                  "debuggerPath": {
                    "type": "string",
                    "description": "%c_cpp.debuggers.pipeTransport.debuggerPath.description%",
                    "default": "%c_cpp.debuggers.pipeTransport.default.debuggerPath%"
                  },
                  "pipeEnv": {
                    "type": "object",
                    "additionalProperties": {
                      "type": "string"
                    },
                    "description": "%c_cpp.debuggers.pipeTransport.pipeEnv.description%",
                    "default": {}
                  }
                }
              },
              "setupCommands": {
                "type": "array",
                "description": "%c_cpp.debuggers.setupCommands.description%",
                "items": {
                  "type": "object",
                  "default": {},
                  "properties": {
                    "text": {
                      "type": "string",
                      "description": "%c_cpp.debuggers.text.description%",
                      "default": ""
                    },
                    "description": {
                      "type": "string",
                      "description": "%c_cpp.debuggers.description.description%",
                      "default": ""
                    },
                    "ignoreFailures": {
                      "type": "boolean",
                      "description": "%c_cpp.debuggers.ignoreFailures.description%",
                      "default": false
                    }
                  }
                },
                "default": []
              },
              "symbolLoadInfo": {
                "description": "%c_cpp.debuggers.symbolLoadInfo.description%",
                "type": "object",
                "default": {
                  "loadAll": true,
                  "exceptionList": ""
                },
                "properties": {
                  "loadAll": {
                    "type": "boolean",
                    "description": "%c_cpp.debuggers.symbolLoadInfo.loadAll.description%",
                    "default": true
                  },
                  "exceptionList": {
                    "type": "string",
                    "description": "%c_cpp.debuggers.symbolLoadInfo.exceptionList.description%",
                    "default": ""
                  }
                }
              }
            }
          }
        }
      },
      {
        "type": "cppvsdbg",
        "label": "C++ (Windows)",
        "variables": {
          "pickProcess": "extension.pickNativeProcess"
        },
        "configurationAttributes": {
          "launch": {
            "type": "object",
            "default": {},
            "required": [
              "program",
              "cwd"
            ],
            "properties": {
              "program": {
                "type": "string",
                "description": "%c_cpp.debuggers.program.description%",
                "default": "${workspaceRoot}/program.exe"
              },
              "args": {
                "type": "array",
                "description": "%c_cpp.debuggers.args.description%",
                "items": {
                  "type": "string"
                },
                "default": []
              },
              "type": {
                "type": "string",
                "description": "%c_cpp.debuggers.cppvsdbg.type.description%",
                "default": "cppvsdbg"
              },
              "cwd": {
                "type": "string",
                "description": "%c_cpp.debuggers.cwd.description%",
                "default": "${workspaceRoot}"
              },
              "environment": {
                "type": "array",
                "description": "%c_cpp.debuggers.environment.description%",
                "items": {
                  "type": "object",
                  "default": {},
                  "properties": {
                    "name": {
                      "type": "string"
                    },
                    "value": {
                      "type": "string"
                    }
                  }
                },
                "default": []
              },
              "envFile": {
                "type": "string",
                "description": "%c_cpp.debuggers.envFile.description%",
                "default": "${workspaceFolder}/.env"
              },
              "symbolSearchPath": {
                "type": "string",
                "description": "%c_cpp.debuggers.symbolSearchPath.description%",
                "default": ""
              },
              "stopAtEntry": {
                "type": "boolean",
                "description": "%c_cpp.debuggers.stopAtEntry.description%",
                "default": false
              },
              "dumpPath": {
                "type": "string",
                "description": "%c_cpp.debuggers.dumpPath.description%",
                "default": ""
              },
              "visualizerFile": {
                "type": "string",
                "description": "%c_cpp.debuggers.cppvsdbg.visualizerFile.description%",
                "default": ""
              },
              "externalConsole": {
                "type": "boolean",
                "description": "%c_cpp.debuggers.cppvsdbg.externalConsole.description%",
                "default": false
              },
              "sourceFileMap": {
                "type": "object",
                "description": "%c_cpp.debuggers.sourceFileMap.description%",
                "default": {
                  "<source-path>": "<target-path>"
                }
              },
              "enableDebugHeap": {
                "type": "boolean",
                "description": "%c_cpp.debuggers.enableDebugHeap.description%",
                "default": false
              },
              "logging": {
                "type": "object",
                "description": "%c_cpp.debuggers.logging.description%",
                "default": {},
                "properties": {
                  "exceptions": {
                    "type": "boolean",
                    "description": "%c_cpp.debuggers.logging.exceptions.description%",
                    "default": true
                  },
                  "moduleLoad": {
                    "type": "boolean",
                    "description": "%c_cpp.debuggers.logging.moduleLoad.description%",
                    "default": true
                  },
                  "programOutput": {
                    "type": "boolean",
                    "description": "%c_cpp.debuggers.logging.programOutput.description%",
                    "default": true
                  },
                  "engineLogging": {
                    "type": "boolean",
                    "description": "%c_cpp.debuggers.logging.engineLogging.description%",
                    "default": false
                  }
                }
              },
              "requireExactSource": {
                "type": "boolean",
                "description": "%c_cpp.debuggers.requireExactSource.description%",
                "default": true
              }
            }
          },
          "attach": {
            "type": "object",
            "default": {},
            "required": [
              "processId"
            ],
            "properties": {
              "type": {
                "type": "string",
                "description": "%c_cpp.debuggers.cppvsdbg.type.description%",
                "default": "cppvsdbg"
              },
              "symbolSearchPath": {
                "type": "string",
                "description": "%c_cpp.debuggers.symbolSearchPath.description%",
                "default": ""
              },
              "processId": {
                "anyOf": [
                  {
                    "type": "string",
                    "description": "%c_cpp.debuggers.processId.anyOf.description%",
                    "default": "${command:pickProcess}"
                  },
                  {
                    "type": "integer",
                    "description": "%c_cpp.debuggers.processId.anyOf.description%",
                    "default": 0
                  }
                ]
              },
              "visualizerFile": {
                "type": "string",
                "description": "%c_cpp.debuggers.cppvsdbg.visualizerFile.description%",
                "default": ""
              },
              "sourceFileMap": {
                "type": "object",
                "description": "%c_cpp.debuggers.sourceFileMap.description%",
                "default": {
                  "<source-path>": "<target-path>"
                }
              },
              "logging": {
                "type": "object",
                "description": "%c_cpp.debuggers.logging.description%",
                "default": {},
                "properties": {
                  "exceptions": {
                    "type": "boolean",
                    "description": "%c_cpp.debuggers.logging.exceptions.description%",
                    "default": true
                  },
                  "moduleLoad": {
                    "type": "boolean",
                    "description": "%c_cpp.debuggers.logging.moduleLoad.description%",
                    "default": true
                  },
                  "programOutput": {
                    "type": "boolean",
                    "description": "%c_cpp.debuggers.logging.programOutput.description%",
                    "default": true
                  },
                  "trace": {
                    "type": "boolean",
                    "description": "%c_cpp.debuggers.logging.trace.description%",
                    "default": false
                  }
                }
              },
              "requireExactSource": {
                "type": "boolean",
                "description": "%c_cpp.debuggers.requireExactSource.description%",
                "default": true
              }
            }
          }
        }
      }
    ],
    "breakpoints": [
      {
        "language": "c"
      },
      {
        "language": "cpp"
      },
      {
        "language": "cuda"
      }
    ],
    "jsonValidation": [
      {
        "fileMatch": "c_cpp_properties.json",
        "url": "cpptools-schema:///c_cpp_properties.schema.json"
      }
    ],
    "menus": {
      "view/title": [
        {
          "command": "C_Cpp.referencesViewGroupByType",
          "when": "view == CppReferencesView && refView.isGroupedByFile",
          "group": "navigation"
        },
        {
          "command": "C_Cpp.referencesViewUngroupByType",
          "when": "view == CppReferencesView && !refView.isGroupedByFile",
          "group": "navigation"
        }
      ],
      "editor/context": [
        {
          "when": "editorLangId == c",
          "command": "C_Cpp.SwitchHeaderSource",
          "group": "other1_navigation@1"
        },
        {
          "when": "editorLangId == cpp",
          "command": "C_Cpp.SwitchHeaderSource",
          "group": "other1_navigation@1"
        },
        {
          "when": "editorLangId == c",
          "command": "workbench.action.gotoSymbol",
          "group": "other1_navigation@3"
        },
        {
          "when": "editorLangId == cpp",
          "command": "workbench.action.gotoSymbol",
          "group": "other1_navigation@3"
        },
        {
          "when": "editorLangId == c",
          "command": "workbench.action.showAllSymbols",
          "group": "other1_navigation@4"
        },
        {
          "when": "editorLangId == cpp",
          "command": "workbench.action.showAllSymbols",
          "group": "other1_navigation@4"
        },
        {
          "when": "editorLangId == cpp",
          "command": "C_Cpp.BuildAndDebugActiveFile",
          "group": "other2_debug@1"
        },
        {
          "when": "editorLangId == c",
          "command": "C_Cpp.BuildAndDebugActiveFile",
          "group": "other2_debug@1"
        }
      ],
      "commandPalette": [
        {
          "command": "C_Cpp.referencesViewGroupByType",
          "when": "cppReferenceTypes:hasResults"
        },
        {
          "command": "C_Cpp.referencesViewUngroupByType",
          "when": "cppReferenceTypes:hasResults"
        }
      ]
    },
    "configurationDefaults": {
      "[cpp]": {
        "editor.wordBasedSuggestions": false,
        "editor.suggest.insertMode": "replace"
      },
      "[c]": {
        "editor.wordBasedSuggestions": false,
        "editor.suggest.insertMode": "replace"
      },
      "[Log]": {
        "editor.wordWrap": "off"
      }
    }
  },
  "scripts": {
    "vscode:prepublish": "yarn run compile",
    "compile": "node ./tools/prepublish.js && gulp generate-native-strings && gulp translations-generate && webpack --mode production --vscode-nls",
    "compile-dev": "node ./tools/prepublish.js && gulp generate-native-strings && webpack --mode development",
    "compile-watch": "node ./tools/prepublish.js && gulp generate-native-strings && gulp translations-generate && webpack --mode production --vscode-nls --watch --info-verbosity verbose",
    "compile-dev-watch": "node ./tools/prepublish.js && gulp generate-native-strings && webpack --mode development --watch --info-verbosity verbose",
    "generateOptionsSchema": "node ./tools/prepublish.js && node ./out/tools/generateOptionsSchema.js",
    "generate-native-strings": "node ./tools/prepublish.js && gulp generate-native-strings",
    "translations-export": "node ./tools/prepublish.js && gulp generate-native-strings && gulp translations-export",
    "translations-generate": "node ./tools/prepublish.js && gulp translations-generate",
    "translations-import": "node ./tools/prepublish.js && gulp translations-import",
    "prepublishjs": "node ./tools/prepublish.js",
    "pretest": "tsc -p test.tsconfig.json",
    "pr-check": "gulp pr-check",
    "lint": "gulp lint",
    "unitTests": "tsc -p test.tsconfig.json && node ./out/test/unitTests/runTest.js",
    "integrationTests": "tsc -p test.tsconfig.json && node ./out/test/integrationTests/languageServer/runTest.js",
    "intelliSenseFeaturesTests": "tsc -p test.tsconfig.json && node ./out/test/integrationTests/IntelliSenseFeatures/runTest.js",
    "import-edge-strings": "node ./import_edge_strings.js"
  },
  "devDependencies": {
    "@octokit/rest": "^16.28.9",
    "@types/minimatch": "^3.0.3",
    "@types/mkdirp": "^0.5.2",
    "@types/mocha": "^5.2.7",
    "@types/node": "^12.7.2",
    "@types/plist": "^3.0.2",
    "@types/semver": "^7.1.0",
    "@types/tmp": "^0.1.0",
    "@types/vscode": "1.43.0",
    "@types/webpack": "^4.39.0",
    "@types/which": "^1.3.2",
    "@types/yauzl": "^2.9.1",
    "@typescript-eslint/eslint-plugin": "^2.19.2",
    "@typescript-eslint/eslint-plugin-tslint": "^2.19.2",
    "@typescript-eslint/parser": "^2.19.2",
    "async-child-process": "^1.1.1",
    "await-notify": "^1.0.1",
    "escape-string-regexp": "^2.0.0",
    "eslint": "^6.8.0",
    "eslint-plugin-import": "^2.20.1",
    "eslint-plugin-jsdoc": "^21.0.0",
    "event-stream": "^4.0.1",
    "fs-extra": "^8.1.0",
    "glob": "^7.1.6",
    "gulp": "^4.0.2",
    "gulp-env": "^0.4.0",
    "gulp-eslint": "^6.0.0",
    "gulp-filter": "^6.0.0",
    "gulp-mocha": "^7.0.1",
    "gulp-sourcemaps": "^2.6.5",
    "gulp-typescript": "^5.0.1",
    "http-proxy-agent": "^2.1.0",
    "https-proxy-agent": "^2.2.4",
    "jsonc-parser": "^2.1.1",
    "minimatch": "^3.0.4",
    "minimist": "^1.2.5",
    "mkdirp": "^0.5.1",
    "mocha": "^4.0.0",
    "parse5": "^5.1.0",
    "parse5-traverse": "^1.0.3",
    "plist": "^3.0.1",
    "tmp": "^0.1.0",
    "ts-loader": "^6.0.4",
    "tslint": "^5.19.0",
    "typescript": "^3.5.3",
    "vscode-cpptools": "^3.1.0",
    "vscode-debugadapter": "^1.35.0",
    "vscode-debugprotocol": "^1.35.0",
    "vscode-extension-telemetry": "^0.1.2",
    "vscode-languageclient": "^5.2.1",
    "vscode-nls": "^4.1.1",
    "vscode-nls-dev": "^3.2.6",
    "vscode-test": "^1.3.0",
    "webpack": "^4.42.0",
    "webpack-cli": "^3.3.7",
    "which": "^2.0.2",
    "xml2js": "^0.4.19",
    "yauzl": "^2.10.0"
  },
  "resolutions": {
    "https-proxy-agent": "^2.2.4",
    "webpack/acorn": "^6.4.1",
    "gulp-sourcemaps/acorn": "^5.7.4",
    "eslint/acorn": "^7.1.1",
    "gulp-eslint/acorn": "^7.1.1",
    "**/mkdirp/minimist": "^0.2.1",
    "yargs-parser": "^15.0.1",
    "mocha/diff": "^3.5.0"
  },
  "runtimeDependencies": [
    {
      "description": "C/C++ language components (Linux / x86_64)",
      "url": "https://go.microsoft.com/fwlink/?linkid=2131174",
      "platforms": [
        "linux"
      ],
      "architectures": [
        "x86_64"
      ],
      "binaries": [
        "./bin/cpptools",
        "./bin/cpptools-srv"
      ]
    },
    {
      "description": "C/C++ language components (OS X)",
      "url": "https://go.microsoft.com/fwlink/?linkid=2131173",
      "platforms": [
        "darwin"
      ],
      "binaries": [
        "./bin/cpptools",
        "./bin/cpptools-srv"
      ]
    },
    {
      "description": "C/C++ language components (Windows)",
      "url": "https://go.microsoft.com/fwlink/?linkid=2131076",
      "platforms": [
        "win32"
      ],
      "binaries": []
    },
    {
      "description": "ClangFormat (Linux / x86_64)",
      "url": "https://go.microsoft.com/fwlink/?LinkID=2117044",
      "platforms": [
        "linux"
      ],
      "architectures": [
        "x86_64"
      ],
      "binaries": [
        "./LLVM/bin/clang-format"
      ]
    },
    {
      "description": "ClangFormat (OS X)",
      "url": "https://go.microsoft.com/fwlink/?LinkID=2117146",
      "platforms": [
        "darwin"
      ],
      "binaries": [
        "./LLVM/bin/clang-format.darwin"
      ]
    },
    {
      "description": "ClangFormat (Windows)",
      "url": "https://go.microsoft.com/fwlink/?LinkID=2117043",
      "platforms": [
        "win32"
      ],
      "binaries": []
    },
    {
      "description": "Mono Framework Assemblies",
      "url": "https://go.microsoft.com/fwlink/?LinkId=2027135",
      "platforms": [
        "linux",
        "darwin"
      ],
      "binaries": []
    },
    {
      "description": "Mono Runtime (Linux / x86_64)",
      "url": "https://go.microsoft.com/fwlink/?LinkId=2027416",
      "platforms": [
        "linux"
      ],
      "architectures": [
        "x86_64"
      ],
      "binaries": [
        "./debugAdapters/mono.linux-x86_64"
      ]
    },
    {
      "description": "Mono Runtime (Linux / armhf)",
      "url": "https://aka.ms/mono-runtime-linux-arm",
      "platforms": [
        "linux"
      ],
      "architectures": [
        "arm"
      ],
      "binaries": [
        "./debugAdapters/mono.linux-armhf"
      ]
    },
    {
      "description": "Mono Runtime (Linux / arm64)",
      "url": "https://aka.ms/mono-runtime-linux-arm64",
      "platforms": [
        "linux"
      ],
      "architectures": [
        "arm64"
      ],
      "binaries": [
        "./debugAdapters/mono.linux-arm64"
      ]
    },
    {
      "description": "Mono Runtime (OS X)",
      "url": "https://go.microsoft.com/fwlink/?LinkId=2027403",
      "platforms": [
        "darwin"
      ],
      "binaries": [
        "./debugAdapters/mono.osx"
      ]
    },
    {
      "description": "LLDB-MI (macOS Mojave and higher)",
      "url": "https://go.microsoft.com/fwlink/?linkid=2116759",
      "platforms": [
        "darwin"
      ],
      "versionRegex": "10\\.(1[0-3]|[0-9])(\\..*)*$",
      "matchVersion": false,
      "binaries": [
        "./debugAdapters/lldb-mi/bin/lldb-mi"
      ]
    },
    {
      "description": "LLDB 3.8.0 (macOS High Sierra and lower)",
      "url": "https://go.microsoft.com/fwlink/?LinkID=817244",
      "platforms": [
        "darwin"
      ],
      "versionRegex": "10\\.(1[0-3]|[0-9])(\\..*)*$",
      "matchVersion": true,
      "binaries": [
        "./debugAdapters/lldb/bin/debugserver",
        "./debugAdapters/lldb/bin/lldb-mi",
        "./debugAdapters/lldb/bin/lldb-argdumper",
        "./debugAdapters/lldb/bin/lldb-launcher"
      ]
    },
    {
      "description": "Visual Studio Windows Debugger",
      "url": "https://go.microsoft.com/fwlink/?linkid=2082216",
      "platforms": [
        "win32"
      ],
      "binaries": []
    }
  ]
}<|MERGE_RESOLUTION|>--- conflicted
+++ resolved
@@ -2,11 +2,7 @@
   "name": "cpptools",
   "displayName": "C/C++",
   "description": "C/C++ IntelliSense, debugging, and code browsing.",
-<<<<<<< HEAD
-  "version": "0.28.1",
-=======
-  "version": "0.28.2-master",
->>>>>>> b7488e61
+  "version": "0.28.2",
   "publisher": "ms-vscode",
   "preview": true,
   "icon": "LanguageCCPP_color_128x.png",
