/* --------------------------------------------------------------------------------------------
 * Copyright (c) Microsoft Corporation. All Rights Reserved.
 * See 'LICENSE' in the project root for license information.
 * ------------------------------------------------------------------------------------------ */
import * as path from 'path';
import {
    TaskDefinition, Task, TaskGroup, ShellExecution, Uri, workspace,
<<<<<<< HEAD
    TaskProvider, TaskScope, CustomExecution, ProcessExecution, TextEditor, Pseudoterminal, EventEmitter, Event, TerminalDimensions, window
=======
    TaskProvider, TaskScope, CustomExecution, ProcessExecution, TextEditor, Pseudoterminal, EventEmitter, Event, TerminalDimensions, window, WorkspaceFolder
>>>>>>> 880277c4
} from 'vscode';
import * as os from 'os';
import * as util from '../common';
import * as telemetry from '../telemetry';
import { Client } from './client';
import * as configs from './configurations';
import * as ext from './extension';
import * as cp from "child_process";
import { OtherSettings } from './settings';
import * as nls from 'vscode-nls';

nls.config({ messageFormat: nls.MessageFormat.bundle, bundleFormat: nls.BundleFormat.standalone })();
const localize: nls.LocalizeFunc = nls.loadMessageBundle();

export interface CppBuildTaskDefinition extends TaskDefinition {
    type: string;
    label: string; // The label appears in tasks.json file.
    command: string;
    args: string[];
    options: cp.ExecOptions | undefined;
}

export class CppBuildTask extends Task {
    detail?: string;
}

export class CppBuildTaskProvider implements TaskProvider {
    static CppBuildScriptType: string = 'cppbuild';
    static CppBuildSourceStr: string = "C/C++";

    constructor() { }

    public async provideTasks(): Promise<CppBuildTask[]> {
        return this.getTasks(false);
    }

    // Resolves a task that has no [`execution`](#Task.execution) set.
    public resolveTask(_task: CppBuildTask): CppBuildTask | undefined {
        const execution: ProcessExecution | ShellExecution | CustomExecution | undefined = _task.execution;
        if (!execution) {
            const definition: CppBuildTaskDefinition = <any>_task.definition;
            _task = this.getTask(definition.command, false, definition.args ? definition.args : [], definition, _task.detail);
            return _task;
        }
        return undefined;
    }

    // Generate tasks to build the current file based on the user's detected compilers, the user's compilerPath setting, and the current file's extension.
    public async getTasks(appendSourceToName: boolean): Promise<CppBuildTask[]> {
        const editor: TextEditor | undefined = window.activeTextEditor;
        const emptyTasks: CppBuildTask[] = [];
        if (!editor) {
            return emptyTasks;
        }

        const fileExt: string = path.extname(editor.document.fileName);
        if (!fileExt) {
            return emptyTasks;
        }

        // Don't offer tasks for header files.
        const fileExtLower: string = fileExt.toLowerCase();
        const isHeader: boolean = !fileExt || [".hpp", ".hh", ".hxx", ".h++", ".hp", ".h", ".ii", ".inl", ".idl", ""].some(ext => fileExtLower === ext);
        if (isHeader) {
            return emptyTasks;
        }

        // Don't offer tasks if the active file's extension is not a recognized C/C++ extension.
        let fileIsCpp: boolean;
        let fileIsC: boolean;
        if (fileExt === ".C") { // ".C" file extensions are both C and C++.
            fileIsCpp = true;
            fileIsC = true;
        } else {
            fileIsCpp = [".cpp", ".cc", ".cxx", ".c++", ".cp", ".ino", ".ipp", ".tcc"].some(ext => fileExtLower === ext);
            fileIsC = fileExtLower === ".c";
        }
        if (!(fileIsCpp || fileIsC)) {
            return emptyTasks;
        }

        // Get compiler paths.
        const isWindows: boolean = os.platform() === 'win32';
        let activeClient: Client;
        try {
            activeClient = ext.getActiveClient();
        } catch (e) {
            if (!e || e.message !== ext.intelliSenseDisabledError) {
                console.error("Unknown error calling getActiveClient().");
            }
            return emptyTasks; // Language service features may be disabled.
        }

        // Get user compiler path.
        const userCompilerPathAndArgs: util.CompilerPathAndArgs | undefined = await activeClient.getCurrentCompilerPathAndArgs();
        let userCompilerPath: string | undefined;
        if (userCompilerPathAndArgs) {
            userCompilerPath = userCompilerPathAndArgs.compilerPath;
            if (userCompilerPath && userCompilerPathAndArgs.compilerName) {
                userCompilerPath = userCompilerPath.trim();
                if (isWindows && userCompilerPath.startsWith("/")) { // TODO: Add WSL compiler support.
                    userCompilerPath = undefined;
                } else {
                    userCompilerPath = userCompilerPath.replace(/\\\\/g, "\\");
                }
            }
        }

        const isCompilerValid: boolean = userCompilerPath ? await util.checkFileExists(userCompilerPath) : false;

        // Get known compiler paths. Do not include the known compiler path that is the same as user compiler path.
        // Filter them based on the file type to get a reduced list appropriate for the active file.
        const knownCompilerPathsSet: Set<string> = new Set();
        let knownCompilers: configs.KnownCompiler[] | undefined = await activeClient.getKnownCompilers();
        if (knownCompilers) {
            knownCompilers = knownCompilers.filter(info =>
                ((fileIsCpp && !info.isC) || (fileIsC && info.isC)) &&
                (!isCompilerValid || (userCompilerPathAndArgs &&
                (path.basename(info.path) !== userCompilerPathAndArgs.compilerName))) &&
                (!isWindows || !info.path.startsWith("/"))); // TODO: Add WSL compiler support.
            knownCompilers.map<void>(info => {
                knownCompilerPathsSet.add(info.path);
            });
        }
        const knownCompilerPaths: string[] | undefined = knownCompilerPathsSet.size ?
            Array.from(knownCompilerPathsSet) : undefined;
        if (!knownCompilerPaths && !userCompilerPath) {
            // Don't prompt a message yet until we can make a data-based decision.
            telemetry.logLanguageServerEvent('noCompilerFound');
            return emptyTasks;
        }

        // Create a build task per compiler path
        let result: CppBuildTask[] = [];
        // Tasks for known compiler paths
        if (knownCompilerPaths) {
            result = knownCompilerPaths.map<Task>(compilerPath => this.getTask(compilerPath, appendSourceToName, undefined));
        }
        // Task for valid user compiler path setting
        if (isCompilerValid && userCompilerPath) {
            result.push(this.getTask(userCompilerPath, appendSourceToName, userCompilerPathAndArgs?.additionalArgs));
        }
        return result;
    }

    private getTask: (compilerPath: string, appendSourceToName: boolean, compilerArgs?: string[], definition?: CppBuildTaskDefinition, detail?: string) => Task = (compilerPath: string, appendSourceToName: boolean, compilerArgs?: string[], definition?: CppBuildTaskDefinition, detail?: string) => {
        const compilerPathBase: string = path.basename(compilerPath);
        const isCl: boolean = compilerPathBase.toLowerCase() === "cl.exe";
        // Double-quote the command if it is not already double-quoted.
        let resolvedcompilerPath: string = isCl ? compilerPathBase : compilerPath;
        if (resolvedcompilerPath && !resolvedcompilerPath.startsWith("\"") && resolvedcompilerPath.includes(" ")) {
            resolvedcompilerPath = "\"" + resolvedcompilerPath + "\"";
        }

        if (!definition) {
            const taskLabel: string = ((appendSourceToName && !compilerPathBase.startsWith(CppBuildTaskProvider.CppBuildSourceStr)) ?
                CppBuildTaskProvider.CppBuildSourceStr + ": " : "") + compilerPathBase + " " + localize("build_active_file", "build active file");
            const filePath: string = path.join('${fileDirname}', '${fileBasenameNoExtension}');
            const isWindows: boolean = os.platform() === 'win32';
            let args: string[] = isCl ? ['/Zi', '/EHsc', '/nologo', '/Fe:', filePath + '.exe', '${file}'] : ['-g', '${file}', '-o', filePath + (isWindows ? '.exe' : '')];
            if (compilerArgs && compilerArgs.length > 0) {
                args = args.concat(compilerArgs);
            }
            const cwd: string = isWindows && !isCl && !process.env.PATH?.includes(compilerPath) ? path.dirname(compilerPath) : "${workspaceFolder}";
            const options: cp.ExecOptions | undefined = { cwd: cwd };
            definition = {
                type: CppBuildTaskProvider.CppBuildScriptType,
                label: taskLabel,
                command: isCl ? compilerPathBase : compilerPath,
                args: args,
                options: options
            };
        }

        const editor: TextEditor | undefined = window.activeTextEditor;
        const folder: WorkspaceFolder | undefined = editor ? workspace.getWorkspaceFolder(editor.document.uri) : undefined;
        // Check uri exists (single-mode files are ignored).
        if (folder) {
            const activeClient: Client = ext.getActiveClient();
            const uri: Uri | undefined = activeClient.RootUri;
            if (!uri) {
                throw new Error("No client URI found in getBuildTasks()");
            }
            if (!workspace.getWorkspaceFolder(uri)) {
                throw new Error("No target WorkspaceFolder found in getBuildTasks()");
            }
        }

        const scope: TaskScope = TaskScope.Workspace;
        const task: CppBuildTask = new Task(definition, scope, definition.label, CppBuildTaskProvider.CppBuildSourceStr,
            new CustomExecution(async (resolvedDefinition: TaskDefinition): Promise<Pseudoterminal> =>
                // When the task is executed, this callback will run. Here, we setup for running the task.
                new CustomBuildTaskTerminal(resolvedcompilerPath, resolvedDefinition.args, resolvedDefinition.options)
            ), isCl ? '$msCompile' : '$gcc');

        task.group = TaskGroup.Build;
        task.detail = detail ? detail : localize("compiler_details", "compiler:") + " " + resolvedcompilerPath;

        return task;
    };

    public async getJsonTasks(): Promise<CppBuildTask[]> {
        const rawJson: any = await this.getRawTasksJson();
        const rawTasksJson: any = (!rawJson.tasks) ? new Array() : rawJson.tasks;
        const buildTasksJson: CppBuildTask[] = rawTasksJson.map((task: any) => {
            if (!task.label) {
                return null;
            }
            const definition: CppBuildTaskDefinition = {
                type: task.type,
                label: task.label,
                command: task.command,
                args: task.args,
                options: task.options
            };
            const cppBuildTask: CppBuildTask = new Task(definition, TaskScope.Workspace, task.label, "C/C++");
            cppBuildTask.detail = task.detail;
            return cppBuildTask;
        });
        return buildTasksJson.filter((task: CppBuildTask) => task !== null);
    }

    public async ensureBuildTaskExists(taskLabel: string): Promise<void> {
        const rawTasksJson: any = await this.getRawTasksJson();
        if (!rawTasksJson.tasks) {
            rawTasksJson.tasks = new Array();
        }
        // Ensure that the task exists in the user's task.json. Task will not be found otherwise.
        let selectedTask: any = rawTasksJson.tasks.find((task: any) => task.label && task.label === taskLabel);
        if (selectedTask) {
            return;
        }

        // Create the task which should be created based on the selected "debug configuration".
        const buildTasks: CppBuildTask[] = await this.getTasks(true);
        const normalizedLabel: string = (taskLabel.indexOf("ver(") !== -1) ? taskLabel.slice(0, taskLabel.indexOf("ver(")).trim() : taskLabel;
        selectedTask = buildTasks.find(task => task.name === normalizedLabel);
        console.assert(selectedTask);
        if (!selectedTask) {
            throw new Error("Failed to get selectedTask in ensureBuildTaskExists()");
        } else {
            selectedTask.definition.label = taskLabel;
            selectedTask.name = taskLabel;
        }
        rawTasksJson.version = "2.0.0";

        // Modify the current default task
        rawTasksJson.tasks.forEach((task: any) => {
            if (task.label === selectedTask?.definition.label) {
                task.group = { kind: "build", "isDefault": true };
            } else if (task.group.kind && task.group.kind === "build" && task.group.isDefault && task.group.isDefault === true) {
                task.group = "build";
            }
        });

        if (!rawTasksJson.tasks.find((task: any) => task.label === selectedTask?.definition.label)) {
            const newTask: any = {
                ...selectedTask.definition,
                problemMatcher: selectedTask.problemMatchers,
                group: { kind: "build", "isDefault": true },
                detail: localize("task_generated_by_debugger", "Task generated by Debugger.")
            };
            rawTasksJson.tasks.push(newTask);
        }

        const settings: OtherSettings = new OtherSettings();
        const tasksJsonPath: string | undefined = this.getTasksJsonPath();
        if (!tasksJsonPath) {
            throw new Error("Failed to get tasksJsonPath in ensureBuildTaskExists()");
        }

        await util.writeFileText(tasksJsonPath, JSON.stringify(rawTasksJson, null, settings.editorTabSize));
    }

    public async ensureDebugConfigExists(configName: string): Promise<void> {
        const launchJsonPath: string | undefined = this.getLaunchJsonPath();
        if (!launchJsonPath) {
            throw new Error("Failed to get launchJsonPath in ensureDebugConfigExists()");
        }

        const rawLaunchJson: any = await this.getRawLaunchJson();
        // Ensure that the debug configurations exists in the user's launch.json. Config will not be found otherwise.
        if (!rawLaunchJson || !rawLaunchJson.configurations) {
            throw new Error(`Configuration '${configName}' is missing in 'launch.json'.`);
        }
        const selectedConfig: any | undefined = rawLaunchJson.configurations.find((config: any) => config.name && config.name === configName);
        if (!selectedConfig) {
            throw new Error(`Configuration '${configName}' is missing in 'launch.json'.`);
        }
        return;
    }

    // Provide a unique name for a newly defined tasks, which is different from tasks' names in tasks.json.
    public provideUniqueTaskLabel(label: string, buildTasksJson: CppBuildTask[]): string {
        const taskNameDictionary: {[key: string]: any} = {};
        buildTasksJson.forEach(task => {
            taskNameDictionary[task.definition.label] = {};
        });
        let newLabel: string = label;
        let version: number = 0;
        do {
            version = version + 1;
            newLabel = label + ` ver(${version})`;

        } while (taskNameDictionary[newLabel]);

        return newLabel;
    }

    private getLaunchJsonPath(): string | undefined {
        return util.getJsonPath("launch.json");
    }

    private getTasksJsonPath(): string | undefined {
        return util.getJsonPath("tasks.json");
    }

    public getRawLaunchJson(): Promise<any> {
        const path: string | undefined = this.getLaunchJsonPath();
        return util.getRawJson(path);
    }

    public getRawTasksJson(): Promise<any> {
        const path: string | undefined = this.getTasksJsonPath();
        return util.getRawJson(path);
    }
}

class CustomBuildTaskTerminal implements Pseudoterminal {
    private writeEmitter = new EventEmitter<string>();
    private closeEmitter = new EventEmitter<number>();
    public get onDidWrite(): Event<string> { return this.writeEmitter.event; }
    public get onDidClose(): Event<number> { return this.closeEmitter.event; }
    private endOfLine: string = "\r\n";

    constructor(private command: string, private args: string[], private options: cp.ExecOptions | undefined) {
    }

    async open(_initialDimensions: TerminalDimensions | undefined): Promise<void> {
        telemetry.logLanguageServerEvent("cppBuildTaskStarted");
        // At this point we can start using the terminal.
        this.writeEmitter.fire(localize("starting_build", "Starting build...") + this.endOfLine);
        await this.doBuild();
    }

    close(): void {
        // The terminal has been closed. Shutdown the build.
    }

    private async doBuild(): Promise<any> {
        // Do build.
        let activeCommand: string = util.resolveVariables(this.command);
        this.args.forEach(value => {
            let temp: string = util.resolveVariables(value);
            if (temp && temp.includes(" ")) {
                temp = "\"" + temp + "\"";
            }
            activeCommand = activeCommand + " " + temp;
        });
        if (this.options?.cwd) {
            this.options.cwd = util.resolveVariables(this.options.cwd);
        }

        const splitWriteEmitter = (lines: string | Buffer) => {
            for (const line of lines.toString().split(/\r?\n/g)) {
                this.writeEmitter.fire(line + this.endOfLine);
            }
        };
        this.writeEmitter.fire(activeCommand + this.endOfLine);
        try {
            const result: number = await new Promise<number>((resolve, reject) => {
                cp.exec(activeCommand, this.options, (_error, stdout, _stderr) => {
<<<<<<< HEAD
                    const dot: string = (stdout || _stderr) ? ":" : ".";
=======
                    const dot: string = ".";
                    const is_cl: boolean = (_stderr || _stderr === '') && stdout ? true : false;
                    if (is_cl) {
                        // cl.exe, header info may not appear if /nologo is used.
                        if (_stderr) {
                            splitWriteEmitter(_stderr); // compiler header info and command line D warnings (e.g. when /MTd and /MDd are both used)
                        }
                        splitWriteEmitter(stdout); // linker header info and potentially compiler C warnings
                    }
>>>>>>> 880277c4
                    if (_error) {
                        if (stdout) {
                            // cl.exe
                        } else if (_stderr) {
                            splitWriteEmitter(_stderr); // gcc/clang
                        } else {
                            splitWriteEmitter(_error.message); // e.g. command executable not found
                        }
                        telemetry.logLanguageServerEvent("cppBuildTaskError");
<<<<<<< HEAD
                        this.writeEmitter.fire(localize("build_finished_with_error", "Build finished with errors(s)") + dot + this.endOfLine);
                        if (stdout) {
                            splitWriteEmitter(stdout); // cl.exe
                        } else if (_stderr) {
                            splitWriteEmitter(_stderr); // gcc/clang
                        } else {
                            splitWriteEmitter(_error.message); // e.g. command executable not found
                        }
                        resolve(-1);
                        return;
                    } else if (_stderr && !stdout) { // gcc/clang
                        telemetry.logLanguageServerEvent("cppBuildTaskWarnings");
                        this.writeEmitter.fire(localize("build_finished_with_warnings", "Build finished with warning(s)") + dot + this.endOfLine);
                        splitWriteEmitter(_stderr);
                        resolve(0);
                    } else if (stdout && stdout.includes("warning C")) { // cl.exe
                        telemetry.logLanguageServerEvent("cppBuildTaskWarnings");
                        this.writeEmitter.fire(localize("build_finished_with_warnings", "Build finished with warning(s)") + dot + this.endOfLine);
                        splitWriteEmitter(stdout);
                        resolve(0);
                    } else {
                        if (stdout) {
                            splitWriteEmitter(stdout); // cl.exe
                        }
=======
                        this.writeEmitter.fire(localize("build_finished_with_error", "Build finished with error(s)") + dot + this.endOfLine);
                        resolve(-1);
                    } else if (_stderr && !stdout) { // gcc/clang
                        splitWriteEmitter(_stderr);
                        telemetry.logLanguageServerEvent("cppBuildTaskWarnings");
                        this.writeEmitter.fire(localize("build_finished_with_warnings", "Build finished with warning(s)") + dot + this.endOfLine);
                        resolve(0);
                    } else if (stdout && stdout.includes("warning C")) { // cl.exe, compiler warnings
                        telemetry.logLanguageServerEvent("cppBuildTaskWarnings");
                        this.writeEmitter.fire(localize("build_finished_with_warnings", "Build finished with warning(s)") + dot + this.endOfLine);
                        resolve(0);
                    } else {
>>>>>>> 880277c4
                        this.writeEmitter.fire(localize("build finished successfully", "Build finished successfully.") + this.endOfLine);
                        resolve(0);
                    }
                });
            });
            this.closeEmitter.fire(result);
        } catch {
            this.closeEmitter.fire(-1);
        }
    }
}<|MERGE_RESOLUTION|>--- conflicted
+++ resolved
@@ -5,11 +5,7 @@
 import * as path from 'path';
 import {
     TaskDefinition, Task, TaskGroup, ShellExecution, Uri, workspace,
-<<<<<<< HEAD
-    TaskProvider, TaskScope, CustomExecution, ProcessExecution, TextEditor, Pseudoterminal, EventEmitter, Event, TerminalDimensions, window
-=======
     TaskProvider, TaskScope, CustomExecution, ProcessExecution, TextEditor, Pseudoterminal, EventEmitter, Event, TerminalDimensions, window, WorkspaceFolder
->>>>>>> 880277c4
 } from 'vscode';
 import * as os from 'os';
 import * as util from '../common';
@@ -382,9 +378,6 @@
         try {
             const result: number = await new Promise<number>((resolve, reject) => {
                 cp.exec(activeCommand, this.options, (_error, stdout, _stderr) => {
-<<<<<<< HEAD
-                    const dot: string = (stdout || _stderr) ? ":" : ".";
-=======
                     const dot: string = ".";
                     const is_cl: boolean = (_stderr || _stderr === '') && stdout ? true : false;
                     if (is_cl) {
@@ -394,7 +387,6 @@
                         }
                         splitWriteEmitter(stdout); // linker header info and potentially compiler C warnings
                     }
->>>>>>> 880277c4
                     if (_error) {
                         if (stdout) {
                             // cl.exe
@@ -404,32 +396,6 @@
                             splitWriteEmitter(_error.message); // e.g. command executable not found
                         }
                         telemetry.logLanguageServerEvent("cppBuildTaskError");
-<<<<<<< HEAD
-                        this.writeEmitter.fire(localize("build_finished_with_error", "Build finished with errors(s)") + dot + this.endOfLine);
-                        if (stdout) {
-                            splitWriteEmitter(stdout); // cl.exe
-                        } else if (_stderr) {
-                            splitWriteEmitter(_stderr); // gcc/clang
-                        } else {
-                            splitWriteEmitter(_error.message); // e.g. command executable not found
-                        }
-                        resolve(-1);
-                        return;
-                    } else if (_stderr && !stdout) { // gcc/clang
-                        telemetry.logLanguageServerEvent("cppBuildTaskWarnings");
-                        this.writeEmitter.fire(localize("build_finished_with_warnings", "Build finished with warning(s)") + dot + this.endOfLine);
-                        splitWriteEmitter(_stderr);
-                        resolve(0);
-                    } else if (stdout && stdout.includes("warning C")) { // cl.exe
-                        telemetry.logLanguageServerEvent("cppBuildTaskWarnings");
-                        this.writeEmitter.fire(localize("build_finished_with_warnings", "Build finished with warning(s)") + dot + this.endOfLine);
-                        splitWriteEmitter(stdout);
-                        resolve(0);
-                    } else {
-                        if (stdout) {
-                            splitWriteEmitter(stdout); // cl.exe
-                        }
-=======
                         this.writeEmitter.fire(localize("build_finished_with_error", "Build finished with error(s)") + dot + this.endOfLine);
                         resolve(-1);
                     } else if (_stderr && !stdout) { // gcc/clang
@@ -442,7 +408,6 @@
                         this.writeEmitter.fire(localize("build_finished_with_warnings", "Build finished with warning(s)") + dot + this.endOfLine);
                         resolve(0);
                     } else {
->>>>>>> 880277c4
                         this.writeEmitter.fire(localize("build finished successfully", "Build finished successfully.") + this.endOfLine);
                         resolve(0);
                     }
