/* --------------------------------------------------------------------------------------------
 * Copyright (c) Microsoft Corporation. All Rights Reserved.
 * See 'LICENSE' in the project root for license information.
 * ------------------------------------------------------------------------------------------ */
'use strict';

import * as path from 'path';
import * as vscode from 'vscode';

// Importing providers here
import { OnTypeFormattingEditProvider } from './Providers/onTypeFormattingEditProvider';
import { FoldingRangeProvider } from './Providers/foldingRangeProvider';
import { SemanticTokensProvider } from './Providers/semanticTokensProvider';
import { DocumentFormattingEditProvider } from './Providers/documentFormattingEditProvider';
import { DocumentRangeFormattingEditProvider } from './Providers/documentRangeFormattingEditProvider';
import { DocumentSymbolProvider } from './Providers/documentSymbolProvider';
import { WorkspaceSymbolProvider } from './Providers/workspaceSymbolProvider';
import { RenameProvider } from './Providers/renameProvider';
import { FindAllReferencesProvider } from './Providers/findAllReferencesProvider';
// End provider imports

import { LanguageClient, LanguageClientOptions, ServerOptions, NotificationType, TextDocumentIdentifier, RequestType, ErrorAction, CloseAction, DidOpenTextDocumentParams, Range, Position, DocumentFilter } from 'vscode-languageclient';
import { SourceFileConfigurationItem, WorkspaceBrowseConfiguration, SourceFileConfiguration, Version } from 'vscode-cpptools';
import { Status, IntelliSenseStatus } from 'vscode-cpptools/out/testApi';
import * as util from '../common';
import * as configs from './configurations';
import { CppSettings, getEditorConfigSettings, OtherSettings } from './settings';
import * as telemetry from '../telemetry';
import { PersistentState, PersistentFolderState } from './persistentState';
import { UI, getUI } from './ui';
import { ClientCollection } from './clientCollection';
import { createProtocolFilter } from './protocolFilter';
import { DataBinding } from './dataBinding';
import minimatch = require("minimatch");
import * as logger from '../logger';
import { updateLanguageConfigurations, registerCommands } from './extension';
import { SettingsTracker, getTracker } from './settingsTracker';
import { getTestHook, TestHook } from '../testHook';
import { getCustomConfigProviders, CustomConfigurationProvider1, isSameProviderExtensionId } from '../LanguageServer/customProviders';
import * as fs from 'fs';
import * as os from 'os';
import * as refs from './references';
import * as nls from 'vscode-nls';
import { lookupString, localizedStringCount } from '../nativeStrings';

nls.config({ messageFormat: nls.MessageFormat.bundle, bundleFormat: nls.BundleFormat.standalone })();
const localize: nls.LocalizeFunc = nls.loadMessageBundle();
type LocalizeStringParams = util.LocalizeStringParams;

let ui: UI;
let timeStamp: number = 0;
const configProviderTimeout: number = 2000;

// Data shared by all clients.
let languageClient: LanguageClient;
let languageClientCrashedNeedsRestart: boolean = false;
const languageClientCrashTimes: number[] = [];
let clientCollection: ClientCollection;
let pendingTask: util.BlockingTask<any> | undefined;
let compilerDefaults: configs.CompilerDefaults;
let diagnosticsChannel: vscode.OutputChannel;
let outputChannel: vscode.OutputChannel;
let debugChannel: vscode.OutputChannel;
let warningChannel: vscode.OutputChannel;
let diagnosticsCollection: vscode.DiagnosticCollection;
let workspaceDisposables: vscode.Disposable[] = [];
export let workspaceReferences: refs.ReferencesManager;
export const openFileVersions: Map<string, number> = new Map<string, number>();
export const openNeverActiveFiles: Set<string> = new Set<string>();
export const cachedEditorConfigSettings: Map<string, any> = new Map<string, any>();
export const cachedEditorConfigLookups: Map<string, boolean> = new Map<string, boolean>();

export function disposeWorkspaceData(): void {
    workspaceDisposables.forEach((d) => d.dispose());
    workspaceDisposables = [];
}

function logTelemetry(notificationBody: TelemetryPayload): void {
    telemetry.logLanguageServerEvent(notificationBody.event, notificationBody.properties, notificationBody.metrics);
}

/**
 * listen for logging messages from the language server and print them to the Output window
 */
function setupOutputHandlers(): void {
    console.assert(languageClient !== undefined, "This method must not be called until this.languageClient is set in \"onReady\"");

    languageClient.onNotification(DebugProtocolNotification, (output) => {
        if (!debugChannel) {
            debugChannel = vscode.window.createOutputChannel(`${localize("c.cpp.debug.protocol", "C/C++ Debug Protocol")}`);
            workspaceDisposables.push(debugChannel);
        }
        debugChannel.appendLine("");
        debugChannel.appendLine("************************************************************************************************************************");
        debugChannel.append(`${output}`);
    });

    languageClient.onNotification(DebugLogNotification, logLocalized);
}

function log(output: string): void {
    if (!outputChannel) {
        outputChannel = logger.getOutputChannel();
        workspaceDisposables.push(outputChannel);
    }
    outputChannel.appendLine(`${output}`);
}

function logLocalized(params: LocalizeStringParams): void {
    const output: string = util.getLocalizedString(params);
    log(output);
}

/** Note: We should not await on the following functions,
 * or any funstion that returns a promise acquired from them,
 * vscode.window.showInformationMessage, vscode.window.showWarningMessage, vscode.window.showErrorMessage
*/
function showMessageWindow(params: ShowMessageWindowParams): void {
    const message: string = util.getLocalizedString(params.localizeStringParams);
    switch (params.type) {
        case 1: // Error
            vscode.window.showErrorMessage(message);
            break;
        case 2: // Warning
            vscode.window.showWarningMessage(message);
            break;
        case 3: // Info
            vscode.window.showInformationMessage(message);
            break;
        default:
            console.assert("Unrecognized type for showMessageWindow");
            break;
    }
}

function showWarning(params: ShowWarningParams): void {
    const message: string = util.getLocalizedString(params.localizeStringParams);
    let showChannel: boolean = false;
    if (!warningChannel) {
        warningChannel = vscode.window.createOutputChannel(`${localize("c.cpp.warnings", "C/C++ Configuration Warnings")}`);
        workspaceDisposables.push(warningChannel);
        showChannel = true;
    }
    // Append before showing the channel, to avoid a delay.
    warningChannel.appendLine(`[${new Date().toLocaleString()}] ${message}`);
    if (showChannel) {
        warningChannel.show(true);
    }
}

function publishDiagnostics(params: PublishDiagnosticsParams): void {
    if (!diagnosticsCollection) {
        diagnosticsCollection = vscode.languages.createDiagnosticCollection("C/C++");
    }

    // Convert from our Diagnostic objects to vscode Diagnostic objects
    const diagnostics: vscode.Diagnostic[] = [];
    params.diagnostics.forEach((d) => {
        const message: string = util.getLocalizedString(d.localizeStringParams);
        const r: vscode.Range = new vscode.Range(d.range.start.line, d.range.start.character, d.range.end.line, d.range.end.character);
        const diagnostic: vscode.Diagnostic = new vscode.Diagnostic(r, message, d.severity);
        diagnostic.code = d.code;
        diagnostic.source = d.source;
        diagnostics.push(diagnostic);
    });

    const realUri: vscode.Uri = vscode.Uri.parse(params.uri);
    diagnosticsCollection.set(realUri, diagnostics);

    clientCollection.timeTelemetryCollector.setUpdateRangeTime(realUri);
}

interface WorkspaceFolderParams {
    workspaceFolderUri?: string;
}

interface TelemetryPayload {
    event: string;
    properties?: { [key: string]: string };
    metrics?: { [key: string]: number };
}

interface DebugProtocolParams {
    jsonrpc: string;
    method: string;
    params?: any;
}

interface ReportStatusNotificationBody extends WorkspaceFolderParams {
    status: string;
}

interface QueryCompilerDefaultsParams {
}

interface CppPropertiesParams extends WorkspaceFolderParams {
    currentConfiguration: number;
    configurations: any[];
    isReady?: boolean;
}

interface FolderSelectedSettingParams extends WorkspaceFolderParams {
    currentConfiguration: number;
}

interface SwitchHeaderSourceParams extends WorkspaceFolderParams {
    switchHeaderSourceFileName: string;
}

interface FileChangedParams extends WorkspaceFolderParams {
    uri: string;
}

interface InputRegion {
    startLine: number;
    endLine: number;
}

interface DecorationRangesPair {
    decoration: vscode.TextEditorDecorationType;
    ranges: vscode.Range[];
}

interface InactiveRegionParams {
    uri: string;
    fileVersion: number;
    regions: InputRegion[];
}

// Need to convert vscode.Uri to a string before sending it to the language server.
interface SourceFileConfigurationItemAdapter {
    uri: string;
    configuration: SourceFileConfiguration;
}

interface CustomConfigurationParams extends WorkspaceFolderParams {
    configurationItems: SourceFileConfigurationItemAdapter[];
}

interface CustomBrowseConfigurationParams extends WorkspaceFolderParams {
    browseConfiguration: WorkspaceBrowseConfiguration;
}

interface CompileCommandsPaths extends WorkspaceFolderParams {
    paths: string[];
}

interface QueryTranslationUnitSourceParams extends WorkspaceFolderParams {
    uri: string;
}

interface QueryTranslationUnitSourceResult {
    candidates: string[];
}

interface GetDiagnosticsResult {
    diagnostics: string;
}

interface Diagnostic {
    range: Range;
    code?: number | string;
    source?: string;
    severity: vscode.DiagnosticSeverity;
    localizeStringParams: LocalizeStringParams;
}

interface PublishDiagnosticsParams {
    uri: string;
    diagnostics: Diagnostic[];
}

interface GetCodeActionsRequestParams {
    uri: string;
    range: Range;
}

interface CodeActionCommand {
    localizeStringParams: LocalizeStringParams;
    command: string;
    arguments?: any[];
    edit?: TextEdit;
}

interface ShowMessageWindowParams {
    type: number;
    localizeStringParams: LocalizeStringParams;
}

interface ShowWarningParams {
    localizeStringParams: LocalizeStringParams;
}

export interface GetDocumentSymbolRequestParams {
    uri: string;
}

export interface WorkspaceSymbolParams extends WorkspaceFolderParams {
    query: string;
}

export enum SymbolScope {
    Public = 0,
    Protected = 1,
    Private = 2
}

export interface LocalizeDocumentSymbol {
    name: string;
    detail: LocalizeStringParams;
    kind: vscode.SymbolKind;
    scope: SymbolScope;
    range: Range;
    selectionRange: Range;
    children: LocalizeDocumentSymbol[];
}

/** Differs from vscode.Location, which has a uri of type vscode.Uri. */
interface Location {
    uri: string;
    range: Range;
}

export interface LocalizeSymbolInformation {
    name: string;
    kind: vscode.SymbolKind;
    scope: SymbolScope;
    location: Location;
    containerName: string;
    suffix: LocalizeStringParams;
}

export interface RenameParams {
    newName: string;
    position: Position;
    textDocument: TextDocumentIdentifier;
}

export interface FindAllReferencesParams {
    position: Position;
    textDocument: TextDocumentIdentifier;
}

interface DidChangeConfigurationParams extends WorkspaceFolderParams {
    settings: any;
}

export interface FormatParams {
    uri: string;
    range: Range;
    character: string;
    insertSpaces: boolean;
    tabSize: number;
    editorConfigSettings: any;
    useVcFormat: boolean;
}

interface TextEdit {
    range: Range;
    newText: string;
}

export interface GetFoldingRangesParams {
    uri: string;
    id: number;
}

export enum FoldingRangeKind {
    None = 0,
    Comment = 1,
    Imports = 2,
    Region = 3
}

export interface CppFoldingRange {
    kind: FoldingRangeKind;
    range: InputRegion;
}

export interface GetFoldingRangesResult {
    canceled: boolean;
    ranges: CppFoldingRange[];
}

interface AbortRequestParams {
    id: number;
}

export interface GetSemanticTokensParams {
    uri: string;
    id: number;
}

interface SemanticToken {
    line: number;
    character: number;
    length: number;
    type: number;
    modifiers?: number;
}

export interface GetSemanticTokensResult {
    fileVersion: number;
    canceled: boolean;
    tokens: SemanticToken[];
}

enum SemanticTokenTypes {
    // These are camelCase as the enum names are used directly as strings in our legend.
    macro = 0,
    enumMember = 1,
    variable = 2,
    parameter = 3,
    type = 4,
    referenceType = 5,
    valueType = 6,
    function = 7,
    method = 8,
    property = 9,
    cliProperty = 10,
    event = 11,
    genericType = 12,
    templateFunction = 13,
    templateType = 14,
    namespace = 15,
    label = 16,
    customLiteral = 17,
    numberLiteral = 18,
    stringLiteral = 19,
    operatorOverload = 20,
    memberOperatorOverload = 21,
    newOperator = 22
}

enum SemanticTokenModifiers {
    // These are camelCase as the enum names are used directly as strings in our legend.
    // eslint-disable-next-line no-bitwise
    static = (1 << 0),
    // eslint-disable-next-line no-bitwise
    global = (1 << 1),
    // eslint-disable-next-line no-bitwise
    local = (1 << 2)
}

interface IntelliSenseSetup {
    uri: string;
}

interface GoToDirectiveInGroupParams {
    uri: string;
    position: Position;
    next: boolean;
};

interface SetTemporaryTextDocumentLanguageParams {
    path: string;
    isC: boolean;
    isCuda: boolean;
}

enum CodeAnalysisScope {
    ActiveFile,
    OpenFiles,
    AllFiles
};

interface IntervalTimerParams {
    freeMemory: number;
};

// Requests
const QueryCompilerDefaultsRequest: RequestType<QueryCompilerDefaultsParams, configs.CompilerDefaults, void, void> = new RequestType<QueryCompilerDefaultsParams, configs.CompilerDefaults, void, void>('cpptools/queryCompilerDefaults');
const QueryTranslationUnitSourceRequest: RequestType<QueryTranslationUnitSourceParams, QueryTranslationUnitSourceResult, void, void> = new RequestType<QueryTranslationUnitSourceParams, QueryTranslationUnitSourceResult, void, void>('cpptools/queryTranslationUnitSource');
const SwitchHeaderSourceRequest: RequestType<SwitchHeaderSourceParams, string, void, void> = new RequestType<SwitchHeaderSourceParams, string, void, void>('cpptools/didSwitchHeaderSource');
const GetDiagnosticsRequest: RequestType<void, GetDiagnosticsResult, void, void> = new RequestType<void, GetDiagnosticsResult, void, void>('cpptools/getDiagnostics');
const GetCodeActionsRequest: RequestType<GetCodeActionsRequestParams, CodeActionCommand[], void, void> = new RequestType<GetCodeActionsRequestParams, CodeActionCommand[], void, void>('cpptools/getCodeActions');
export const GetDocumentSymbolRequest: RequestType<GetDocumentSymbolRequestParams, LocalizeDocumentSymbol[], void, void> = new RequestType<GetDocumentSymbolRequestParams, LocalizeDocumentSymbol[], void, void>('cpptools/getDocumentSymbols');
export const GetSymbolInfoRequest: RequestType<WorkspaceSymbolParams, LocalizeSymbolInformation[], void, void> = new RequestType<WorkspaceSymbolParams, LocalizeSymbolInformation[], void, void>('cpptools/getWorkspaceSymbols');
export const GetFoldingRangesRequest: RequestType<GetFoldingRangesParams, GetFoldingRangesResult, void, void> = new RequestType<GetFoldingRangesParams, GetFoldingRangesResult, void, void>('cpptools/getFoldingRanges');
export const GetSemanticTokensRequest: RequestType<GetSemanticTokensParams, GetSemanticTokensResult, void, void> = new RequestType<GetSemanticTokensParams, GetSemanticTokensResult, void, void>('cpptools/getSemanticTokens');
export const FormatDocumentRequest: RequestType<FormatParams, TextEdit[], void, void> = new RequestType<FormatParams, TextEdit[], void, void>('cpptools/formatDocument');
export const FormatRangeRequest: RequestType<FormatParams, TextEdit[], void, void> = new RequestType<FormatParams, TextEdit[], void, void>('cpptools/formatRange');
export const FormatOnTypeRequest: RequestType<FormatParams, TextEdit[], void, void> = new RequestType<FormatParams, TextEdit[], void, void>('cpptools/formatOnType');
const GoToDirectiveInGroupRequest: RequestType<GoToDirectiveInGroupParams, Position | undefined, void, void> = new RequestType<GoToDirectiveInGroupParams, Position | undefined, void, void>('cpptools/goToDirectiveInGroup');

// Notifications to the server
const DidOpenNotification: NotificationType<DidOpenTextDocumentParams, void> = new NotificationType<DidOpenTextDocumentParams, void>('textDocument/didOpen');
const FileCreatedNotification: NotificationType<FileChangedParams, void> = new NotificationType<FileChangedParams, void>('cpptools/fileCreated');
const FileChangedNotification: NotificationType<FileChangedParams, void> = new NotificationType<FileChangedParams, void>('cpptools/fileChanged');
const FileDeletedNotification: NotificationType<FileChangedParams, void> = new NotificationType<FileChangedParams, void>('cpptools/fileDeleted');
const ResetDatabaseNotification: NotificationType<void, void> = new NotificationType<void, void>('cpptools/resetDatabase');
const PauseParsingNotification: NotificationType<void, void> = new NotificationType<void, void>('cpptools/pauseParsing');
const ResumeParsingNotification: NotificationType<void, void> = new NotificationType<void, void>('cpptools/resumeParsing');
const PauseCodeAnalysisNotification: NotificationType<void, void> = new NotificationType<void, void>('cpptools/PauseCodeAnalysis');
const ResumeCodeAnalysisNotification: NotificationType<void, void> = new NotificationType<void, void>('cpptools/ResumeCodeAnalysis');
const CancelCodeAnalysisNotification: NotificationType<void, void> = new NotificationType<void, void>('cpptools/CancelCodeAnalysis');
const ActiveDocumentChangeNotification: NotificationType<TextDocumentIdentifier, void> = new NotificationType<TextDocumentIdentifier, void>('cpptools/activeDocumentChange');
const TextEditorSelectionChangeNotification: NotificationType<Range, void> = new NotificationType<Range, void>('cpptools/textEditorSelectionChange');
const ChangeCppPropertiesNotification: NotificationType<CppPropertiesParams, void> = new NotificationType<CppPropertiesParams, void>('cpptools/didChangeCppProperties');
const ChangeCompileCommandsNotification: NotificationType<FileChangedParams, void> = new NotificationType<FileChangedParams, void>('cpptools/didChangeCompileCommands');
const ChangeSelectedSettingNotification: NotificationType<FolderSelectedSettingParams, void> = new NotificationType<FolderSelectedSettingParams, void>('cpptools/didChangeSelectedSetting');
const IntervalTimerNotification: NotificationType<IntervalTimerParams, void> = new NotificationType<IntervalTimerParams, void>('cpptools/onIntervalTimer');
const CustomConfigurationNotification: NotificationType<CustomConfigurationParams, void> = new NotificationType<CustomConfigurationParams, void>('cpptools/didChangeCustomConfiguration');
const CustomBrowseConfigurationNotification: NotificationType<CustomBrowseConfigurationParams, void> = new NotificationType<CustomBrowseConfigurationParams, void>('cpptools/didChangeCustomBrowseConfiguration');
const ClearCustomConfigurationsNotification: NotificationType<WorkspaceFolderParams, void> = new NotificationType<WorkspaceFolderParams, void>('cpptools/clearCustomConfigurations');
const ClearCustomBrowseConfigurationNotification: NotificationType<WorkspaceFolderParams, void> = new NotificationType<WorkspaceFolderParams, void>('cpptools/clearCustomBrowseConfiguration');
const RescanFolderNotification: NotificationType<void, void> = new NotificationType<void, void>('cpptools/rescanFolder');
export const RequestReferencesNotification: NotificationType<boolean, void> = new NotificationType<boolean, void>('cpptools/requestReferences');
export const CancelReferencesNotification: NotificationType<void, void> = new NotificationType<void, void>('cpptools/cancelReferences');
const FinishedRequestCustomConfig: NotificationType<string, void> = new NotificationType<string, void>('cpptools/finishedRequestCustomConfig');
const FindAllReferencesNotification: NotificationType<FindAllReferencesParams, void> = new NotificationType<FindAllReferencesParams, void>('cpptools/findAllReferences');
const RenameNotification: NotificationType<RenameParams, void> = new NotificationType<RenameParams, void>('cpptools/rename');
const DidChangeSettingsNotification: NotificationType<DidChangeConfigurationParams, void> = new NotificationType<DidChangeConfigurationParams, void>('cpptools/didChangeSettings');
const AbortRequestNotification: NotificationType<AbortRequestParams, void> = new NotificationType<AbortRequestParams, void>('cpptools/abortRequest');
const CodeAnalysisNotification: NotificationType<CodeAnalysisScope, void> = new NotificationType<CodeAnalysisScope, void>('cpptools/runCodeAnalysis');

// Notifications from the server
const ReloadWindowNotification: NotificationType<void, void> = new NotificationType<void, void>('cpptools/reloadWindow');
const LogTelemetryNotification: NotificationType<TelemetryPayload, void> = new NotificationType<TelemetryPayload, void>('cpptools/logTelemetry');
const ReportTagParseStatusNotification: NotificationType<LocalizeStringParams, void> = new NotificationType<LocalizeStringParams, void>('cpptools/reportTagParseStatus');
const ReportStatusNotification: NotificationType<ReportStatusNotificationBody, void> = new NotificationType<ReportStatusNotificationBody, void>('cpptools/reportStatus');
const DebugProtocolNotification: NotificationType<DebugProtocolParams, void> = new NotificationType<DebugProtocolParams, void>('cpptools/debugProtocol');
const DebugLogNotification: NotificationType<LocalizeStringParams, void> = new NotificationType<LocalizeStringParams, void>('cpptools/debugLog');
const InactiveRegionNotification: NotificationType<InactiveRegionParams, void> = new NotificationType<InactiveRegionParams, void>('cpptools/inactiveRegions');
const CompileCommandsPathsNotification: NotificationType<CompileCommandsPaths, void> = new NotificationType<CompileCommandsPaths, void>('cpptools/compileCommandsPaths');
const ReferencesNotification: NotificationType<refs.ReferencesResultMessage, void> = new NotificationType<refs.ReferencesResultMessage, void>('cpptools/references');
const ReportReferencesProgressNotification: NotificationType<refs.ReportReferencesProgressNotification, void> = new NotificationType<refs.ReportReferencesProgressNotification, void>('cpptools/reportReferencesProgress');
const RequestCustomConfig: NotificationType<string, void> = new NotificationType<string, void>('cpptools/requestCustomConfig');
const PublishDiagnosticsNotification: NotificationType<PublishDiagnosticsParams, void> = new NotificationType<PublishDiagnosticsParams, void>('cpptools/publishDiagnostics');
const ShowMessageWindowNotification: NotificationType<ShowMessageWindowParams, void> = new NotificationType<ShowMessageWindowParams, void>('cpptools/showMessageWindow');
const ShowWarningNotification: NotificationType<ShowWarningParams, void> = new NotificationType<ShowWarningParams, void>('cpptools/showWarning');
const ReportTextDocumentLanguage: NotificationType<string, void> = new NotificationType<string, void>('cpptools/reportTextDocumentLanguage');
const SemanticTokensChanged: NotificationType<string, void> = new NotificationType<string, void>('cpptools/semanticTokensChanged');
const IntelliSenseSetupNotification: NotificationType<IntelliSenseSetup, void> = new NotificationType<IntelliSenseSetup, void>('cpptools/IntelliSenseSetup');
const SetTemporaryTextDocumentLanguageNotification: NotificationType<SetTemporaryTextDocumentLanguageParams, void> = new NotificationType<SetTemporaryTextDocumentLanguageParams, void>('cpptools/setTemporaryTextDocumentLanguage');

let failureMessageShown: boolean = false;

export interface ReferencesCancellationState {
    reject(): void;
    callback(): void;
}

class ClientModel {
    public isParsingWorkspace: DataBinding<boolean>;
    public isParsingWorkspacePausable: DataBinding<boolean>;
    public isParsingWorkspacePaused: DataBinding<boolean>;
    public isParsingFiles: DataBinding<boolean>;
    public isUpdatingIntelliSense: DataBinding<boolean>;
    public isRunningCodeAnalysis: DataBinding<boolean>;
    public referencesCommandMode: DataBinding<refs.ReferencesCommandMode>;
    public parsingWorkspaceStatus: DataBinding<string>;
    public activeConfigName: DataBinding<string>;

    constructor() {
        this.isParsingWorkspace = new DataBinding<boolean>(false);
        this.isParsingWorkspacePausable = new DataBinding<boolean>(false);
        this.isParsingWorkspacePaused = new DataBinding<boolean>(false);
        this.isParsingFiles = new DataBinding<boolean>(false);
        this.isUpdatingIntelliSense = new DataBinding<boolean>(false);
        this.isRunningCodeAnalysis = new DataBinding<boolean>(false);
        this.referencesCommandMode = new DataBinding<refs.ReferencesCommandMode>(refs.ReferencesCommandMode.None);
        this.parsingWorkspaceStatus = new DataBinding<string>("");
        this.activeConfigName = new DataBinding<string>("");
    }

    public activate(): void {
        this.isParsingWorkspace.activate();
        this.isParsingWorkspacePausable.activate();
        this.isParsingWorkspacePaused.activate();
        this.isParsingFiles.activate();
        this.isUpdatingIntelliSense.activate();
        this.isRunningCodeAnalysis.activate();
        this.referencesCommandMode.activate();
        this.parsingWorkspaceStatus.activate();
        this.activeConfigName.activate();
    }

    public deactivate(): void {
        this.isParsingWorkspace.deactivate();
        this.isParsingWorkspacePausable.deactivate();
        this.isParsingWorkspacePaused.deactivate();
        this.isParsingFiles.deactivate();
        this.isUpdatingIntelliSense.deactivate();
        this.isRunningCodeAnalysis.deactivate();
        this.referencesCommandMode.deactivate();
        this.parsingWorkspaceStatus.deactivate();
        this.activeConfigName.deactivate();
    }

    public dispose(): void {
        this.isParsingWorkspace.dispose();
        this.isParsingWorkspacePausable.dispose();
        this.isParsingWorkspacePaused.dispose();
        this.isParsingFiles.dispose();
        this.isUpdatingIntelliSense.dispose();
        this.isRunningCodeAnalysis.dispose();
        this.referencesCommandMode.dispose();
        this.parsingWorkspaceStatus.dispose();
        this.activeConfigName.dispose();
    }
}

export interface Client {
    ParsingWorkspaceChanged: vscode.Event<boolean>;
    ParsingWorkspacePausableChanged: vscode.Event<boolean>;
    ParsingWorkspacePausedChanged: vscode.Event<boolean>;
    ParsingFilesChanged: vscode.Event<boolean>;
    IntelliSenseParsingChanged: vscode.Event<boolean>;
    RunningCodeAnalysisChanged: vscode.Event<boolean>;
    ReferencesCommandModeChanged: vscode.Event<refs.ReferencesCommandMode>;
    TagParserStatusChanged: vscode.Event<string>;
    ActiveConfigChanged: vscode.Event<string>;
    RootPath: string;
    RootRealPath: string;
    RootUri?: vscode.Uri;
    Name: string;
    TrackedDocuments: Set<vscode.TextDocument>;
    onDidChangeSettings(event: vscode.ConfigurationChangeEvent, isFirstClient: boolean): { [key: string]: string };
    onDidOpenTextDocument(document: vscode.TextDocument): void;
    onDidCloseTextDocument(document: vscode.TextDocument): void;
    onDidChangeVisibleTextEditors(editors: vscode.TextEditor[]): void;
    onDidChangeTextDocument(textDocumentChangeEvent: vscode.TextDocumentChangeEvent): void;
    onRegisterCustomConfigurationProvider(provider: CustomConfigurationProvider1): Thenable<void>;
    updateCustomConfigurations(requestingProvider?: CustomConfigurationProvider1): Thenable<void>;
    updateCustomBrowseConfiguration(requestingProvider?: CustomConfigurationProvider1): Thenable<void>;
    provideCustomConfiguration(docUri: vscode.Uri, requestFile?: string): Promise<void>;
    logDiagnostics(): Promise<void>;
    rescanFolder(): Promise<void>;
    toggleReferenceResultsView(): void;
    setCurrentConfigName(configurationName: string): Thenable<void>;
    getCurrentConfigName(): Thenable<string | undefined>;
    getCurrentConfigCustomVariable(variableName: string): Thenable<string>;
    getVcpkgInstalled(): Thenable<boolean>;
    getVcpkgEnabled(): Thenable<boolean>;
    getCurrentCompilerPathAndArgs(): Thenable<util.CompilerPathAndArgs | undefined>;
    getKnownCompilers(): Thenable<configs.KnownCompiler[] | undefined>;
    takeOwnership(document: vscode.TextDocument): void;
    queueTask<T>(task: () => Thenable<T>): Promise<T>;
    requestWhenReady<T>(request: () => Thenable<T>): Thenable<T>;
    notifyWhenLanguageClientReady(notify: () => void): void;
    awaitUntilLanguageClientReady(): void;
    requestSwitchHeaderSource(rootPath: string, fileName: string): Thenable<string>;
    activeDocumentChanged(document: vscode.TextDocument): Promise<void>;
    activate(): void;
    selectionChanged(selection: Range): void;
    resetDatabase(): void;
    deactivate(): void;
    pauseParsing(): void;
    resumeParsing(): void;
    PauseCodeAnalysis(): void;
    ResumeCodeAnalysis(): void;
    CancelCodeAnalysis(): void;
    handleConfigurationSelectCommand(): Promise<void>;
    handleConfigurationProviderSelectCommand(): Promise<void>;
    handleShowParsingCommands(): Promise<void>;
    handleShowCodeAnalysisCommands(): Promise<void>;
    handleReferencesIcon(): void;
    handleConfigurationEditCommand(viewColumn?: vscode.ViewColumn): void;
    handleConfigurationEditJSONCommand(viewColumn?: vscode.ViewColumn): void;
    handleConfigurationEditUICommand(viewColumn?: vscode.ViewColumn): void;
    handleAddToIncludePathCommand(path: string): void;
    handleGoToDirectiveInGroup(next: boolean): Promise<void>;
    handleCheckForCompiler(): Promise<void>;
    handleRunCodeAnalysisOnActiveFile(): Promise<void>;
    handleRunCodeAnalysisOnOpenFiles(): Promise<void>;
    handleRunCodeAnalysisOnAllFiles(): Promise<void>;
    onInterval(): void;
    dispose(): void;
    addFileAssociations(fileAssociations: string, languageId: string): void;
    sendDidChangeSettings(settings: any): void;
}

export function createClient(allClients: ClientCollection, workspaceFolder?: vscode.WorkspaceFolder): Client {
    return new DefaultClient(allClients, workspaceFolder);
}

export function createNullClient(): Client {
    return new NullClient();
}

export class DefaultClient implements Client {
    private innerLanguageClient?: LanguageClient; // The "client" that launches and communicates with our language "server" process.
    private disposables: vscode.Disposable[] = [];
    private documentFormattingProviderDisposable: vscode.Disposable | undefined;
    private formattingRangeProviderDisposable: vscode.Disposable | undefined;
    private onTypeFormattingProviderDisposable: vscode.Disposable | undefined;
    private codeFoldingProvider: FoldingRangeProvider | undefined;
    private codeFoldingProviderDisposable: vscode.Disposable | undefined;
    private semanticTokensProvider: SemanticTokensProvider | undefined;
    private semanticTokensProviderDisposable: vscode.Disposable | undefined;
    private innerConfiguration?: configs.CppProperties;
    private rootPathFileWatcher?: vscode.FileSystemWatcher;
    private rootFolder?: vscode.WorkspaceFolder;
    private rootRealPath: string;
    private storagePath: string;
    private trackedDocuments = new Set<vscode.TextDocument>();
    private isSupported: boolean = true;
    private inactiveRegionsDecorations = new Map<string, DecorationRangesPair>();
    private settingsTracker: SettingsTracker;
    private loggingLevel: string | undefined;
    private configurationProvider?: string;
    private documentSelector: DocumentFilter[] = [
        { scheme: 'file', language: 'c' },
        { scheme: 'file', language: 'cpp' },
        { scheme: 'file', language: 'cuda-cpp' }
    ];
    public semanticTokensLegend: vscode.SemanticTokensLegend | undefined;

    public static abortRequestId: number = 0;

    public static referencesParams: RenameParams | FindAllReferencesParams | undefined;
    public static referencesRequestPending: boolean = false;
    public static referencesPendingCancellations: ReferencesCancellationState[] = [];

    public static renameRequestsPending: number = 0;
    public static renamePending: boolean = false;

    // The "model" that is displayed via the UI (status bar).
    private model: ClientModel = new ClientModel();

    public get ParsingWorkspaceChanged(): vscode.Event<boolean> { return this.model.isParsingWorkspace.ValueChanged; }
    public get ParsingWorkspacePausableChanged(): vscode.Event<boolean> { return this.model.isParsingWorkspacePausable.ValueChanged; }
    public get ParsingWorkspacePausedChanged(): vscode.Event<boolean> { return this.model.isParsingWorkspacePaused.ValueChanged; }
    public get ParsingFilesChanged(): vscode.Event<boolean> { return this.model.isParsingFiles.ValueChanged; }
    public get IntelliSenseParsingChanged(): vscode.Event<boolean> { return this.model.isUpdatingIntelliSense.ValueChanged; }
    public get RunningCodeAnalysisChanged(): vscode.Event<boolean> { return this.model.isRunningCodeAnalysis.ValueChanged; }
    public get ReferencesCommandModeChanged(): vscode.Event<refs.ReferencesCommandMode> { return this.model.referencesCommandMode.ValueChanged; }
    public get TagParserStatusChanged(): vscode.Event<string> { return this.model.parsingWorkspaceStatus.ValueChanged; }
    public get ActiveConfigChanged(): vscode.Event<string> { return this.model.activeConfigName.ValueChanged; }

    /**
     * don't use this.rootFolder directly since it can be undefined
     */
    public get RootPath(): string {
        return (this.rootFolder) ? this.rootFolder.uri.fsPath : "";
    }
    public get RootRealPath(): string {
        return this.rootRealPath;
    }
    public get RootUri(): vscode.Uri | undefined {
        return (this.rootFolder) ? this.rootFolder.uri : undefined;
    }
    public get RootFolder(): vscode.WorkspaceFolder | undefined {
        return this.rootFolder;
    }
    public get Name(): string {
        return this.getName(this.rootFolder);
    }
    public get TrackedDocuments(): Set<vscode.TextDocument> {
        return this.trackedDocuments;
    }
    public get IsTagParsing(): boolean {
        return this.model.isParsingWorkspace.Value || this.model.isParsingFiles.Value;
    }
    public get ReferencesCommandMode(): refs.ReferencesCommandMode {
        return this.model.referencesCommandMode.Value;
    }

    public get languageClient(): LanguageClient {
        if (!this.innerLanguageClient) {
            throw new Error("Attempting to use languageClient before initialized");
        }
        return this.innerLanguageClient;
    }

    private get configuration(): configs.CppProperties {
        if (!this.innerConfiguration) {
            throw new Error("Attempting to use configuration before initialized");
        }
        return this.innerConfiguration;
    }

    private get AdditionalEnvironment(): { [key: string]: string | string[] } {
        return { workspaceFolderBasename: this.Name, workspaceStorage: this.storagePath };
    }

    private getName(workspaceFolder?: vscode.WorkspaceFolder): string {
        return workspaceFolder ? workspaceFolder.name : "untitled";
    }

    /**
     * All public methods on this class must be guarded by the "pendingTask" promise. Requests and notifications received before the task is
     * complete are executed after this promise is resolved.
     * @see requestWhenReady<T>(request)
     * @see notifyWhenLanguageClientReady(notify)
     * @see awaitUntilLanguageClientReady()
     */

    constructor(allClients: ClientCollection, workspaceFolder?: vscode.WorkspaceFolder) {
        this.rootFolder = workspaceFolder;
        this.rootRealPath = this.RootPath ? (fs.existsSync(this.RootPath) ? fs.realpathSync(this.RootPath) : this.RootPath) : "";
        let storagePath: string | undefined;
        if (util.extensionContext) {
            const path: string | undefined = util.extensionContext.storageUri?.fsPath;
            if (path) {
                storagePath = path;
            }
        }

        if (!storagePath) {
            storagePath = this.RootPath ? path.join(this.RootPath, "/.vscode") : "";
        }
        if (workspaceFolder && vscode.workspace.workspaceFolders && vscode.workspace.workspaceFolders.length > 1) {
            storagePath = path.join(storagePath, util.getUniqueWorkspaceStorageName(workspaceFolder));
        }
        this.storagePath = storagePath;
        const rootUri: vscode.Uri | undefined = this.RootUri;
        this.settingsTracker = getTracker(rootUri);
        try {
            let firstClient: boolean = false;
            if (!languageClient || languageClientCrashedNeedsRestart) {
                if (languageClientCrashedNeedsRestart) {
                    languageClientCrashedNeedsRestart = false;
                }
                languageClient = this.createLanguageClient(allClients);
                clientCollection = allClients;
                languageClient.registerProposedFeatures();
                languageClient.start();  // This returns Disposable, but doesn't need to be tracked because we call .stop() explicitly in our dispose()
                util.setProgress(util.getProgressExecutableStarted());
                firstClient = true;
            }
            ui = getUI();
            ui.bind(this);

            // requests/notifications are deferred until this.languageClient is set.
            this.queueBlockingTask(async () => {
                await languageClient.onReady();
                try {
                    const workspaceFolder: vscode.WorkspaceFolder | undefined = this.rootFolder;
                    this.innerConfiguration = new configs.CppProperties(rootUri, workspaceFolder);
                    this.innerConfiguration.ConfigurationsChanged((e) => this.onConfigurationsChanged(e));
                    this.innerConfiguration.SelectionChanged((e) => this.onSelectedConfigurationChanged(e));
                    this.innerConfiguration.CompileCommandsChanged((e) => this.onCompileCommandsChanged(e));
                    this.disposables.push(this.innerConfiguration);

                    this.innerLanguageClient = languageClient;
                    telemetry.logLanguageServerEvent("NonDefaultInitialCppSettings", this.settingsTracker.getUserModifiedSettings());
                    failureMessageShown = false;

                    class CodeActionProvider implements vscode.CodeActionProvider {
                        private client: DefaultClient;
                        constructor(client: DefaultClient) {
                            this.client = client;
                        }

                        public async provideCodeActions(document: vscode.TextDocument, range: vscode.Range | vscode.Selection, context: vscode.CodeActionContext, token: vscode.CancellationToken): Promise<(vscode.Command | vscode.CodeAction)[]> {
                            return this.client.requestWhenReady(async () => {
                                let r: Range;
                                if (range instanceof vscode.Selection) {
                                    if (range.active.isBefore(range.anchor)) {
                                        r = Range.create(Position.create(range.active.line, range.active.character), Position.create(range.anchor.line, range.anchor.character));
                                    } else {
                                        r = Range.create(Position.create(range.anchor.line, range.anchor.character), Position.create(range.active.line, range.active.character));
                                    }
                                } else {
                                    r = Range.create(Position.create(range.start.line, range.start.character), Position.create(range.end.line, range.end.character));
                                }

                                const params: GetCodeActionsRequestParams = {
                                    range: r,
                                    uri: document.uri.toString()
                                };

                                const commands: CodeActionCommand[] = await this.client.languageClient.sendRequest(GetCodeActionsRequest, params);
                                const resultCodeActions: vscode.CodeAction[] = [];

                                // Convert to vscode.CodeAction array
                                commands.forEach((command) => {
                                    const title: string = util.getLocalizedString(command.localizeStringParams);
                                    let edit: vscode.WorkspaceEdit | undefined;
                                    if (command.edit) {
                                        edit = new vscode.WorkspaceEdit();
                                        edit.replace(document.uri, new vscode.Range(
                                            new vscode.Position(command.edit.range.start.line, command.edit.range.start.character),
                                            new vscode.Position(command.edit.range.end.line, command.edit.range.end.character)),
                                        command.edit.newText);
                                    }
                                    const vscodeCodeAction: vscode.CodeAction = {
                                        title: title,
                                        command: command.command === "edit" ? undefined : {
                                            title: title,
                                            command: command.command,
                                            arguments: command.arguments
                                        },
                                        edit: edit,
                                        kind: edit === undefined ? vscode.CodeActionKind.QuickFix : vscode.CodeActionKind.RefactorInline
                                    };
                                    resultCodeActions.push(vscodeCodeAction);
                                });

                                return resultCodeActions;
                            });
                        }
                    }

                    // Semantic token types are identified by indexes in this list of types, in the legend.
                    const tokenTypesLegend: string[] = [];
                    for (const e in SemanticTokenTypes) {
                        // An enum is actually a set of mappings from key <=> value.  Enumerate over only the names.
                        // This allow us to represent the constants using an enum, which we can match in native code.
                        if (isNaN(Number(e))) {
                            tokenTypesLegend.push(e);
                        }
                    }
                    // Semantic token modifiers are bit indexes corresponding to the indexes in this list of modifiers in the legend.
                    const tokenModifiersLegend: string[] = [];
                    for (const e in SemanticTokenModifiers) {
                        if (isNaN(Number(e))) {
                            tokenModifiersLegend.push(e);
                        }
                    }
                    this.semanticTokensLegend = new vscode.SemanticTokensLegend(tokenTypesLegend, tokenModifiersLegend);

                    if (firstClient) {
                        workspaceReferences = new refs.ReferencesManager(this);

                        // The configurations will not be sent to the language server until the default include paths and frameworks have been set.
                        // The event handlers must be set before this happens.
                        const inputCompilerDefaults: configs.CompilerDefaults = await languageClient.sendRequest(QueryCompilerDefaultsRequest, {});
                        compilerDefaults = inputCompilerDefaults;
                        this.configuration.CompilerDefaults = compilerDefaults;

                        // Only register file watchers, providers, and the real commands after the extension has finished initializing,
                        // e.g. prevents empty c_cpp_properties.json from generation.
                        registerCommands();

                        this.registerFileWatcher();

                        this.disposables.push(vscode.languages.registerRenameProvider(this.documentSelector, new RenameProvider(this)));
                        this.disposables.push(vscode.languages.registerReferenceProvider(this.documentSelector, new FindAllReferencesProvider(this)));
                        this.disposables.push(vscode.languages.registerWorkspaceSymbolProvider(new WorkspaceSymbolProvider(this)));
                        this.disposables.push(vscode.languages.registerDocumentSymbolProvider(this.documentSelector, new DocumentSymbolProvider(this), undefined));
                        this.disposables.push(vscode.languages.registerCodeActionsProvider(this.documentSelector, new CodeActionProvider(this), undefined));
                        const settings: CppSettings = new CppSettings();
                        if (settings.formattingEngine !== "Disabled") {
                            this.documentFormattingProviderDisposable = vscode.languages.registerDocumentFormattingEditProvider(this.documentSelector, new DocumentFormattingEditProvider(this));
                            this.formattingRangeProviderDisposable = vscode.languages.registerDocumentRangeFormattingEditProvider(this.documentSelector, new DocumentRangeFormattingEditProvider(this));
                            this.onTypeFormattingProviderDisposable = vscode.languages.registerOnTypeFormattingEditProvider(this.documentSelector, new OnTypeFormattingEditProvider(this), ";", "}", "\n");
                        }
                        if (settings.codeFolding) {
                            this.codeFoldingProvider = new FoldingRangeProvider(this);
                            this.codeFoldingProviderDisposable = vscode.languages.registerFoldingRangeProvider(this.documentSelector, this.codeFoldingProvider);
                        }
                        if (settings.enhancedColorization && this.semanticTokensLegend) {
                            this.semanticTokensProvider = new SemanticTokensProvider(this);
                            this.semanticTokensProviderDisposable = vscode.languages.registerDocumentSemanticTokensProvider(this.documentSelector, this.semanticTokensProvider, this.semanticTokensLegend);
                        }
                        // Listen for messages from the language server.
                        this.registerNotifications();
                    } else {
                        this.configuration.CompilerDefaults = compilerDefaults;
                    }
                } catch (err) {
                    this.isSupported = false;   // Running on an OS we don't support yet.
                    if (!failureMessageShown) {
                        failureMessageShown = true;
                        vscode.window.showErrorMessage(localize("unable.to.start", "Unable to start the C/C++ language server. IntelliSense features will be disabled. Error: {0}", String(err)));
                    }
                }
            });
        } catch (err) {
            this.isSupported = false;   // Running on an OS we don't support yet.
            if (!failureMessageShown) {
                failureMessageShown = true;
                let additionalInfo: string;
                if (err.code === "EPERM") {
                    additionalInfo = localize('check.permissions', "EPERM: Check permissions for '{0}'", getLanguageServerFileName());
                } else {
                    additionalInfo = String(err);
                }
                vscode.window.showErrorMessage(localize("unable.to.start", "Unable to start the C/C++ language server. IntelliSense features will be disabled. Error: {0}", additionalInfo));
            }
        }
    }

    public sendFindAllReferencesNotification(params: FindAllReferencesParams): void {
        this.languageClient.sendNotification(FindAllReferencesNotification, params);
    }

    public sendRenameNofication(params: RenameParams): void {
        this.languageClient.sendNotification(RenameNotification, params);
    }

    private createLanguageClient(allClients: ClientCollection): LanguageClient {
        const serverModule: string = getLanguageServerFileName();
        const exeExists: boolean = fs.existsSync(serverModule);
        if (!exeExists) {
            telemetry.logLanguageServerEvent("missingLanguageServerBinary");
            throw String('Missing binary at ' + serverModule);
        }
        const serverName: string = this.getName(this.rootFolder);
        const serverOptions: ServerOptions = {
            run: { command: serverModule },
            debug: { command: serverModule, args: [serverName] }
        };

        // Get all the per-workspace settings.
        // They're sent as individual arrays to make it easier to process on the server,
        // so don't refactor this to an array of settings objects unless a good method is
        // found for processing data in that format on the server.
        const settings_clangFormatPath: (string | undefined)[] = [];
        const settings_clangFormatStyle: (string | undefined)[] = [];
        const settings_clangFormatFallbackStyle: (string | undefined)[] = [];
        const settings_clangFormatSortIncludes: (string | undefined)[] = [];
        const settings_codeAnalysisExclude: (vscode.WorkspaceConfiguration | undefined)[] = [];
        const settings_clangTidyEnabled: (boolean | undefined)[] = [];
        const settings_clangTidyPath: (string | undefined)[] = [];
        const settings_clangTidyBuildPath: (string | undefined)[] = [];
        const settings_clangTidyConfig: (string | undefined)[] = [];
        const settings_clangTidyFallbackConfig: (string | undefined)[] = [];
        const settings_clangTidyFix: (string | undefined)[] = [];
        const settings_clangTidyArgs: (string | undefined)[] = [];
        const settings_clangTidyChecks: (string[] | undefined)[] = [];
        const settings_filesEncoding: (string | undefined)[] = [];
        const settings_cppFilesExclude: (vscode.WorkspaceConfiguration | undefined)[] = [];
        const settings_filesExclude: (vscode.WorkspaceConfiguration | undefined)[] = [];
        const settings_searchExclude: (vscode.WorkspaceConfiguration | undefined)[] = [];
        const settings_editorAutoClosingBrackets: (string | undefined)[] = [];
        const settings_intelliSenseEngine: (string | undefined)[] = [];
        const settings_intelliSenseEngineFallback: (string | undefined)[] = [];
        const settings_errorSquiggles: (string | undefined)[] = [];
        const settings_dimInactiveRegions: boolean[] = [];
        const settings_enhancedColorization: string[] = [];
        const settings_suggestSnippets: (boolean | undefined)[] = [];
        const settings_exclusionPolicy: (string | undefined)[] = [];
        const settings_preferredPathSeparator: (string | undefined)[] = [];
        const settings_defaultSystemIncludePath: (string[] | undefined)[] = [];
        const settings_intelliSenseCachePath: (string | undefined)[] = [];
        const settings_intelliSenseCacheSize: (number | undefined)[] = [];
        const settings_intelliSenseMemoryLimit: (number | undefined)[] = [];
        const settings_autocomplete: (string | undefined)[] = [];
        const settings_autocompleteAddParentheses: (boolean | undefined)[] = [];
        const workspaceSettings: CppSettings = new CppSettings();
        const workspaceOtherSettings: OtherSettings = new OtherSettings();
        const settings_indentBraces: boolean[] = [];
        const settings_indentMultiLine: (string | undefined)[] = [];
        const settings_indentWithinParentheses: (string | undefined)[] = [];
        const settings_indentPreserveWithinParentheses: boolean[] = [];
        const settings_indentCaseLabels: boolean[] = [];
        const settings_indentCaseContents: boolean[] = [];
        const settings_indentCaseContentsWhenBlock: boolean[] = [];
        const settings_indentLambdaBracesWhenParameter: boolean[] = [];
        const settings_indentGotoLabels: (string | undefined)[] = [];
        const settings_indentPreprocessor: (string | undefined)[] = [];
        const settings_indentAccessSpecifiers: boolean[] = [];
        const settings_indentNamespaceContents: boolean[] = [];
        const settings_indentPreserveComments: boolean[] = [];
        const settings_newLineBeforeOpenBraceNamespace: (string | undefined)[] = [];
        const settings_newLineBeforeOpenBraceType: (string | undefined)[] = [];
        const settings_newLineBeforeOpenBraceFunction: (string | undefined)[] = [];
        const settings_newLineBeforeOpenBraceBlock: (string | undefined)[] = [];
        const settings_newLineBeforeOpenBraceLambda: (string | undefined)[] = [];
        const settings_newLineScopeBracesOnSeparateLines: boolean[] = [];
        const settings_newLineCloseBraceSameLineEmptyType: boolean[] = [];
        const settings_newLineCloseBraceSameLineEmptyFunction: boolean[] = [];
        const settings_newLineBeforeCatch: boolean[] = [];
        const settings_newLineBeforeElse: boolean[] = [];
        const settings_newLineBeforeWhileInDoWhile: boolean[] = [];
        const settings_spaceBeforeFunctionOpenParenthesis: (string | undefined)[] = [];
        const settings_spaceWithinParameterListParentheses: boolean[] = [];
        const settings_spaceBetweenEmptyParameterListParentheses: boolean[] = [];
        const settings_spaceAfterKeywordsInControlFlowStatements: boolean[] = [];
        const settings_spaceWithinControlFlowStatementParentheses: boolean[] = [];
        const settings_spaceBeforeLambdaOpenParenthesis: boolean[] = [];
        const settings_spaceWithinCastParentheses: boolean[] = [];
        const settings_spaceSpaceAfterCastCloseParenthesis: boolean[] = [];
        const settings_spaceWithinExpressionParentheses: boolean[] = [];
        const settings_spaceBeforeBlockOpenBrace: boolean[] = [];
        const settings_spaceBetweenEmptyBraces: boolean[] = [];
        const settings_spaceBeforeInitializerListOpenBrace: boolean[] = [];
        const settings_spaceWithinInitializerListBraces: boolean[] = [];
        const settings_spacePreserveInInitializerList: boolean[] = [];
        const settings_spaceBeforeOpenSquareBracket: boolean[] = [];
        const settings_spaceWithinSquareBrackets: boolean[] = [];
        const settings_spaceBeforeEmptySquareBrackets: boolean[] = [];
        const settings_spaceBetweenEmptySquareBrackets: boolean[] = [];
        const settings_spaceGroupSquareBrackets: boolean[] = [];
        const settings_spaceWithinLambdaBrackets: boolean[] = [];
        const settings_spaceBetweenEmptyLambdaBrackets: boolean[] = [];
        const settings_spaceBeforeComma: boolean[] = [];
        const settings_spaceAfterComma: boolean[] = [];
        const settings_spaceRemoveAroundMemberOperators: boolean[] = [];
        const settings_spaceBeforeInheritanceColon: boolean[] = [];
        const settings_spaceBeforeConstructorColon: boolean[] = [];
        const settings_spaceRemoveBeforeSemicolon: boolean[] = [];
        const settings_spaceInsertAfterSemicolon: boolean[] = [];
        const settings_spaceRemoveAroundUnaryOperator: boolean[] = [];
        const settings_spaceAroundBinaryOperator: (string | undefined)[] = [];
        const settings_spaceAroundAssignmentOperator: (string | undefined)[] = [];
        const settings_spacePointerReferenceAlignment: (string | undefined)[] = [];
        const settings_spaceAroundTernaryOperator: (string | undefined)[] = [];
        const settings_wrapPreserveBlocks: (string | undefined)[] = [];

        {
            const settings: CppSettings[] = [];
            const otherSettings: OtherSettings[] = [];

            if (vscode.workspace.workspaceFolders && vscode.workspace.workspaceFolders.length > 0) {
                for (const workspaceFolder of vscode.workspace.workspaceFolders) {
                    settings.push(new CppSettings(workspaceFolder.uri));
                    otherSettings.push(new OtherSettings(workspaceFolder.uri));
                }
            } else {
                settings.push(workspaceSettings);
                otherSettings.push(workspaceOtherSettings);
            }

            for (const setting of settings) {
                settings_clangFormatPath.push(util.resolveVariables(setting.clangFormatPath, this.AdditionalEnvironment));
<<<<<<< HEAD
                settings_codeAnalysisExclude.push(setting.codeAnalysisExclude);
                settings_clangTidyEnabled.push(setting.clangTidyEnabled);
                settings_clangTidyPath.push(util.resolveVariables(setting.clangTidyPath, this.AdditionalEnvironment));
                settings_clangTidyBuildPath.push(setting.clangTidyBuildPath);
                settings_clangTidyConfig.push(setting.clangTidyConfig);
                settings_clangTidyFallbackConfig.push(setting.clangTidyFallbackConfig);
                settings_clangTidyFix.push(setting.clangTidyFix);
                settings_clangTidyArgs.push(setting.clangTidyArgs);
                settings_clangTidyChecks.push(setting.clangTidyChecks);
                settings_formattingEngine.push(setting.formattingEngine);
=======
>>>>>>> c916e8d9
                settings_indentBraces.push(setting.vcFormatIndentBraces);
                settings_indentWithinParentheses.push(setting.vcFormatIndentWithinParentheses);
                settings_indentPreserveWithinParentheses.push(setting.vcFormatIndentPreserveWithinParentheses);
                settings_indentMultiLine.push(setting.vcFormatIndentMultiLineRelativeTo);
                settings_indentCaseLabels.push(setting.vcFormatIndentCaseLabels);
                settings_indentCaseContents.push(setting.vcFormatIndentCaseContents);
                settings_indentCaseContentsWhenBlock.push(setting.vcFormatIndentCaseContentsWhenBlock);
                settings_indentLambdaBracesWhenParameter.push(setting.vcFormatIndentLambdaBracesWhenParameter);
                settings_indentGotoLabels.push(setting.vcFormatIndentGotoLables);
                settings_indentPreprocessor.push(setting.vcFormatIndentPreprocessor);
                settings_indentAccessSpecifiers.push(setting.vcFormatIndentAccessSpecifiers);
                settings_indentNamespaceContents.push(setting.vcFormatIndentNamespaceContents);
                settings_indentPreserveComments.push(setting.vcFormatIndentPreserveComments);
                settings_newLineBeforeOpenBraceNamespace.push(setting.vcFormatNewlineBeforeOpenBraceNamespace);
                settings_newLineBeforeOpenBraceType.push(setting.vcFormatNewlineBeforeOpenBraceType);
                settings_newLineBeforeOpenBraceFunction.push(setting.vcFormatNewlineBeforeOpenBraceFunction);
                settings_newLineBeforeOpenBraceBlock.push(setting.vcFormatNewlineBeforeOpenBraceBlock);
                settings_newLineScopeBracesOnSeparateLines.push(setting.vcFormatNewlineScopeBracesOnSeparateLines);
                settings_newLineBeforeOpenBraceLambda.push(setting.vcFormatNewlineBeforeOpenBraceLambda);
                settings_newLineCloseBraceSameLineEmptyType.push(setting.vcFormatNewlineCloseBraceSameLineEmptyType);
                settings_newLineCloseBraceSameLineEmptyFunction.push(setting.vcFormatNewlineCloseBraceSameLineEmptyFunction);
                settings_newLineBeforeCatch.push(setting.vcFormatNewlineBeforeCatch);
                settings_newLineBeforeElse.push(setting.vcFormatNewlineBeforeElse);
                settings_newLineBeforeWhileInDoWhile.push(setting.vcFormatNewlineBeforeWhileInDoWhile);
                settings_spaceBeforeFunctionOpenParenthesis.push(setting.vcFormatSpaceBeforeFunctionOpenParenthesis);
                settings_spaceWithinParameterListParentheses.push(setting.vcFormatSpaceWithinParameterListParentheses);
                settings_spaceBetweenEmptyParameterListParentheses.push(setting.vcFormatSpaceBetweenEmptyParameterListParentheses);
                settings_spaceAfterKeywordsInControlFlowStatements.push(setting.vcFormatSpaceAfterKeywordsInControlFlowStatements);
                settings_spaceWithinControlFlowStatementParentheses.push(setting.vcFormatSpaceWithinControlFlowStatementParentheses);
                settings_spaceBeforeLambdaOpenParenthesis.push(setting.vcFormatSpaceBeforeLambdaOpenParenthesis);
                settings_spaceWithinCastParentheses.push(setting.vcFormatSpaceWithinCastParentheses);
                settings_spaceSpaceAfterCastCloseParenthesis.push(setting.vcFormatSpaceAfterCastCloseParenthesis);
                settings_spaceWithinExpressionParentheses.push(setting.vcFormatSpaceWithinExpressionParentheses);
                settings_spaceBeforeBlockOpenBrace.push(setting.vcFormatSpaceBeforeBlockOpenBrace);
                settings_spaceBetweenEmptyBraces.push(setting.vcFormatSpaceBetweenEmptyBraces);
                settings_spaceBeforeInitializerListOpenBrace.push(setting.vcFormatSpaceBeforeInitializerListOpenBrace);
                settings_spaceWithinInitializerListBraces.push(setting.vcFormatSpaceWithinInitializerListBraces);
                settings_spacePreserveInInitializerList.push(setting.vcFormatSpacePreserveInInitializerList);
                settings_spaceBeforeOpenSquareBracket.push(setting.vcFormatSpaceBeforeOpenSquareBracket);
                settings_spaceWithinSquareBrackets.push(setting.vcFormatSpaceWithinSquareBrackets);
                settings_spaceBeforeEmptySquareBrackets.push(setting.vcFormatSpaceBeforeEmptySquareBrackets);
                settings_spaceBetweenEmptySquareBrackets.push(setting.vcFormatSpaceBetweenEmptySquareBrackets);
                settings_spaceGroupSquareBrackets.push(setting.vcFormatSpaceGroupSquareBrackets);
                settings_spaceWithinLambdaBrackets.push(setting.vcFormatSpaceWithinLambdaBrackets);
                settings_spaceBetweenEmptyLambdaBrackets.push(setting.vcFormatSpaceBetweenEmptyLambdaBrackets);
                settings_spaceBeforeComma.push(setting.vcFormatSpaceBeforeComma);
                settings_spaceAfterComma.push(setting.vcFormatSpaceAfterComma);
                settings_spaceRemoveAroundMemberOperators.push(setting.vcFormatSpaceRemoveAroundMemberOperators);
                settings_spaceBeforeInheritanceColon.push(setting.vcFormatSpaceBeforeInheritanceColon);
                settings_spaceBeforeConstructorColon.push(setting.vcFormatSpaceBeforeConstructorColon);
                settings_spaceRemoveBeforeSemicolon.push(setting.vcFormatSpaceRemoveBeforeSemicolon);
                settings_spaceInsertAfterSemicolon.push(setting.vcFormatSpaceInsertAfterSemicolon);
                settings_spaceRemoveAroundUnaryOperator.push(setting.vcFormatSpaceRemoveAroundUnaryOperator);
                settings_spaceAroundBinaryOperator.push(setting.vcFormatSpaceAroundBinaryOperator);
                settings_spaceAroundAssignmentOperator.push(setting.vcFormatSpaceAroundAssignmentOperator);
                settings_spacePointerReferenceAlignment.push(setting.vcFormatSpacePointerReferenceAlignment);
                settings_spaceAroundTernaryOperator.push(setting.vcFormatSpaceAroundTernaryOperator);
                settings_wrapPreserveBlocks.push(setting.vcFormatWrapPreserveBlocks);
                settings_clangFormatStyle.push(setting.clangFormatStyle);
                settings_clangFormatFallbackStyle.push(setting.clangFormatFallbackStyle);
                settings_clangFormatSortIncludes.push(setting.clangFormatSortIncludes);
                settings_intelliSenseEngine.push(setting.intelliSenseEngine);
                settings_intelliSenseEngineFallback.push(setting.intelliSenseEngineFallback);
                settings_errorSquiggles.push(setting.errorSquiggles);
                settings_dimInactiveRegions.push(setting.dimInactiveRegions);
                settings_enhancedColorization.push(setting.enhancedColorization ? "Enabled" : "Disabled");
                settings_suggestSnippets.push(setting.suggestSnippets);
                settings_exclusionPolicy.push(setting.exclusionPolicy);
                settings_preferredPathSeparator.push(setting.preferredPathSeparator);
                settings_defaultSystemIncludePath.push(setting.defaultSystemIncludePath);
                settings_intelliSenseCachePath.push(util.resolveCachePath(setting.intelliSenseCachePath, this.AdditionalEnvironment));
                settings_intelliSenseCacheSize.push(setting.intelliSenseCacheSize);
                settings_intelliSenseMemoryLimit.push(setting.intelliSenseMemoryLimit);
                settings_autocomplete.push(setting.autocomplete);
                settings_autocompleteAddParentheses.push(setting.autocompleteAddParentheses);
                settings_cppFilesExclude.push(setting.filesExclude);
            }

            for (const otherSetting of otherSettings) {
                settings_filesEncoding.push(otherSetting.filesEncoding);
                settings_filesExclude.push(otherSetting.filesExclude);
                settings_searchExclude.push(otherSetting.searchExclude);
                settings_editorAutoClosingBrackets.push(otherSetting.editorAutoClosingBrackets);
            }
        }

        let intelliSenseCacheDisabled: boolean = false;
        if (os.platform() === "darwin") {
            const releaseParts: string[] = os.release().split(".");
            if (releaseParts.length >= 1) {
                // AutoPCH doesn't work for older Mac OS's.
                intelliSenseCacheDisabled = parseInt(releaseParts[0]) < 17;
            }
        }

        const localizedStrings: string[] = [];
        for (let i: number = 0; i < localizedStringCount; i++) {
            localizedStrings.push(lookupString(i));
        }

        const clientOptions: LanguageClientOptions = {
            documentSelector: [
                { scheme: 'file', language: 'c' },
                { scheme: 'file', language: 'cpp' },
                { scheme: 'file', language: 'cuda-cpp' }
            ],
            initializationOptions: {
                freeMemory: os.freemem() / 1048576,
                maxConcurrentThreads: workspaceSettings.maxConcurrentThreads,
                maxMemory: workspaceSettings.maxMemory,
                intelliSense: {
                    maxCachedProcesses: workspaceSettings.intelliSenseMaxCachedProcesses,
                    maxMemory: workspaceSettings.intelliSenseMaxMemory
                },
                references: {
                    maxConcurrentThreads: workspaceSettings.maxConcurrentThreads,
                    maxMemory: workspaceSettings.referencesMaxMemory
                },
                codeAnalysis: {
                    maxConcurrentThreads: workspaceSettings.codeAnalysisMaxConcurrentThreads,
                    maxMemory: workspaceSettings.codeAnalysisMaxMemory,
                    updateDelay: workspaceSettings.codeAnalysisUpdateDelay,
                    exclude: settings_codeAnalysisExclude,
                    clangTidy: {
                        enabled: settings_clangTidyEnabled,
                        path: settings_clangTidyPath,
                        buildPath: settings_clangTidyBuildPath,
                        config: settings_clangTidyConfig,
                        fallbackConfig: settings_clangTidyFallbackConfig,
                        fix: settings_clangTidyFix,
                        args: settings_clangTidyArgs,
                        checks: settings_clangTidyChecks
                    }
                },
                clang_format_path: settings_clangFormatPath,
                clang_format_style: settings_clangFormatStyle,
                vcFormat: {
                    indent: {
                        braces: settings_indentBraces,
                        multiLineRelativeTo: settings_indentMultiLine,
                        withinParentheses: settings_indentWithinParentheses,
                        preserveWithinParentheses: settings_indentPreserveWithinParentheses,
                        caseLabels: settings_indentCaseLabels,
                        caseContents: settings_indentCaseContents,
                        caseContentsWhenBlock: settings_indentCaseContentsWhenBlock,
                        lambdaBracesWhenParameter: settings_indentLambdaBracesWhenParameter,
                        gotoLabels: settings_indentGotoLabels,
                        preprocessor: settings_indentPreprocessor,
                        accesSpecifiers: settings_indentAccessSpecifiers,
                        namespaceContents: settings_indentNamespaceContents,
                        preserveComments: settings_indentPreserveComments
                    },
                    newLine: {
                        beforeOpenBrace: {
                            namespace: settings_newLineBeforeOpenBraceNamespace,
                            type: settings_newLineBeforeOpenBraceType,
                            function: settings_newLineBeforeOpenBraceFunction,
                            block: settings_newLineBeforeOpenBraceBlock,
                            lambda: settings_newLineBeforeOpenBraceLambda
                        },
                        scopeBracesOnSeparateLines: settings_newLineScopeBracesOnSeparateLines,
                        closeBraceSameLine: {
                            emptyType: settings_newLineCloseBraceSameLineEmptyType,
                            emptyFunction: settings_newLineCloseBraceSameLineEmptyFunction
                        },
                        beforeCatch: settings_newLineBeforeCatch,
                        beforeElse: settings_newLineBeforeElse,
                        beforeWhileInDoWhile: settings_newLineBeforeWhileInDoWhile

                    },
                    space: {
                        beforeFunctionOpenParenthesis: settings_spaceBeforeFunctionOpenParenthesis,
                        withinParameterListParentheses: settings_spaceWithinParameterListParentheses,
                        betweenEmptyParameterListParentheses: settings_spaceBetweenEmptyParameterListParentheses,
                        afterKeywordsInControlFlowStatements: settings_spaceAfterKeywordsInControlFlowStatements,
                        withinControlFlowStatementParentheses: settings_spaceWithinControlFlowStatementParentheses,
                        beforeLambdaOpenParenthesis: settings_spaceBeforeLambdaOpenParenthesis,
                        withinCastParentheses: settings_spaceWithinCastParentheses,
                        afterCastCloseParenthesis: settings_spaceSpaceAfterCastCloseParenthesis,
                        withinExpressionParentheses: settings_spaceWithinExpressionParentheses,
                        beforeBlockOpenBrace: settings_spaceBeforeBlockOpenBrace,
                        betweenEmptyBraces: settings_spaceBetweenEmptyBraces,
                        beforeInitializerListOpenBrace: settings_spaceBeforeInitializerListOpenBrace,
                        withinInitializerListBraces: settings_spaceWithinInitializerListBraces,
                        preserveInInitializerList: settings_spacePreserveInInitializerList,
                        beforeOpenSquareBracket: settings_spaceBeforeOpenSquareBracket,
                        withinSquareBrackets: settings_spaceWithinSquareBrackets,
                        beforeEmptySquareBrackets: settings_spaceBeforeEmptySquareBrackets,
                        betweenEmptySquareBrackets: settings_spaceBetweenEmptySquareBrackets,
                        groupSquareBrackets: settings_spaceGroupSquareBrackets,
                        withinLambdaBrackets: settings_spaceWithinLambdaBrackets,
                        betweenEmptyLambdaBrackets: settings_spaceBetweenEmptyLambdaBrackets,
                        beforeComma: settings_spaceBeforeComma,
                        afterComma: settings_spaceAfterComma,
                        removeAroundMemberOperators: settings_spaceRemoveAroundMemberOperators,
                        beforeInheritanceColon: settings_spaceBeforeInheritanceColon,
                        beforeConstructorColon: settings_spaceBeforeConstructorColon,
                        removeBeforeSemicolon: settings_spaceRemoveBeforeSemicolon,
                        insertAfterSemicolon: settings_spaceInsertAfterSemicolon,
                        removeAroundUnaryOperator: settings_spaceRemoveAroundUnaryOperator,
                        aroundBinaryOperator: settings_spaceAroundBinaryOperator,
                        aroundAssignmentOperator: settings_spaceAroundAssignmentOperator,
                        pointerReferenceAlignment: settings_spacePointerReferenceAlignment,
                        aroundTernaryOperator: settings_spaceAroundTernaryOperator
                    },
                    wrap: {
                        preserveBlocks: settings_wrapPreserveBlocks
                    }
                },
                clang_format_fallbackStyle: settings_clangFormatFallbackStyle,
                clang_format_sortIncludes: settings_clangFormatSortIncludes,
                extension_path: util.extensionPath,
                files: {
                    encoding: settings_filesEncoding
                },
                editor: {
                    autoClosingBrackets: settings_editorAutoClosingBrackets
                },
                workspace_fallback_encoding: workspaceOtherSettings.filesEncoding,
                cpp_exclude_files: settings_cppFilesExclude,
                exclude_files: settings_filesExclude,
                exclude_search: settings_searchExclude,
                associations: workspaceOtherSettings.filesAssociations,
                storage_path: this.storagePath,
                intelliSenseEngine: settings_intelliSenseEngine,
                intelliSenseEngineFallback: settings_intelliSenseEngineFallback,
                intelliSenseCacheDisabled: intelliSenseCacheDisabled,
                intelliSenseCachePath: settings_intelliSenseCachePath,
                intelliSenseCacheSize: settings_intelliSenseCacheSize,
                intelliSenseMemoryLimit: settings_intelliSenseMemoryLimit,
                intelliSenseUpdateDelay: workspaceSettings.intelliSenseUpdateDelay,
                autocomplete: settings_autocomplete,
                autocompleteAddParentheses: settings_autocompleteAddParentheses,
                errorSquiggles: settings_errorSquiggles,
                dimInactiveRegions: settings_dimInactiveRegions,
                enhancedColorization: settings_enhancedColorization,
                suggestSnippets: settings_suggestSnippets,
                simplifyStructuredComments: workspaceSettings.simplifyStructuredComments,
                loggingLevel: workspaceSettings.loggingLevel,
                workspaceParsingPriority: workspaceSettings.workspaceParsingPriority,
                workspaceSymbols: workspaceSettings.workspaceSymbols,
                exclusionPolicy: settings_exclusionPolicy,
                preferredPathSeparator: settings_preferredPathSeparator,
                default: {
                    systemIncludePath: settings_defaultSystemIncludePath
                },
                vcpkg_root: util.getVcpkgRoot(),
                experimentalFeatures: workspaceSettings.experimentalFeatures,
                edgeMessagesDirectory: path.join(util.getExtensionFilePath("bin"), "messages", util.getLocaleId()),
                localizedStrings: localizedStrings,
                supportCuda: util.supportCuda,
                packageVersion: util.packageJson.version
            },
            middleware: createProtocolFilter(allClients),
            errorHandler: {
                error: () => ErrorAction.Continue,
                closed: () => {
                    languageClientCrashTimes.push(Date.now());
                    languageClientCrashedNeedsRestart = true;
                    telemetry.logLanguageServerEvent("languageClientCrash");
                    if (languageClientCrashTimes.length < 5) {
                        allClients.forEach(client => { allClients.replace(client, true); });
                    } else {
                        const elapsed: number = languageClientCrashTimes[languageClientCrashTimes.length - 1] - languageClientCrashTimes[0];
                        if (elapsed <= 3 * 60 * 1000) {
                            vscode.window.showErrorMessage(localize('server.crashed2', "The language server crashed 5 times in the last 3 minutes. It will not be restarted."));
                            allClients.forEach(client => { allClients.replace(client, false); });
                        } else {
                            languageClientCrashTimes.shift();
                            allClients.forEach(client => { allClients.replace(client, true); });
                        }
                    }
                    return CloseAction.DoNotRestart;
                }
            }

            // TODO: should I set the output channel?  Does this sort output between servers?
        };

        // Create the language client
        this.loggingLevel = clientOptions.initializationOptions.loggingLevel;
        return new LanguageClient(`cpptools`, serverOptions, clientOptions);
    }

    public sendAllSettings(): void {
        const cppSettingsScoped: { [key: string]: any } = {};
        // Gather the C_Cpp settings
        {
            const cppSettingsResourceScoped: vscode.WorkspaceConfiguration = vscode.workspace.getConfiguration("C_Cpp", this.RootUri);
            const cppSettingsNonScoped: vscode.WorkspaceConfiguration = vscode.workspace.getConfiguration("C_Cpp");

            for (const key in cppSettingsResourceScoped) {
                const curSetting: any = util.packageJson.contributes.configuration.properties["C_Cpp." + key];
                if (curSetting === undefined) {
                    continue;
                }
                const settings: vscode.WorkspaceConfiguration = (curSetting.scope === "resource" || curSetting.scope === "machine-overridable") ? cppSettingsResourceScoped : cppSettingsNonScoped;
                cppSettingsScoped[key] = settings.get(key);
            }
            cppSettingsScoped["default"] = { systemIncludePath: cppSettingsResourceScoped.get("default.systemIncludePath") };
        }

        const otherSettingsFolder: OtherSettings = new OtherSettings(this.RootUri);
        const otherSettingsWorkspace: OtherSettings = new OtherSettings();

        // Unlike the LSP message, the event does not contain all settings as a payload, so we need to
        // build a new JSON object with everything we need on the native side.
        const settings: any = {
            C_Cpp: {
                ...cppSettingsScoped,
                files: {
                    exclude: vscode.workspace.getConfiguration("C_Cpp.files.exclude", this.RootUri)
                },
                vcFormat: {
                    ...vscode.workspace.getConfiguration("C_Cpp.vcFormat", this.RootUri),
                    indent: vscode.workspace.getConfiguration("C_Cpp.vcFormat.indent", this.RootUri),
                    newLine: {
                        ...vscode.workspace.getConfiguration("C_Cpp.vcFormat.newLine", this.RootUri),
                        beforeOpenBrace: vscode.workspace.getConfiguration("C_Cpp.vcFormat.newLine.beforeOpenBrace", this.RootUri),
                        closeBraceSameLine: vscode.workspace.getConfiguration("C_Cpp.vcFormat.newLine.closeBraceSameLine", this.RootUri)
                    },
                    space: vscode.workspace.getConfiguration("C_Cpp.vcFormat.space", this.RootUri),
                    wrap: vscode.workspace.getConfiguration("C_Cpp.vcFormat.wrap", this.RootUri)
                }
            },
            editor: {
                autoClosingBrackets: otherSettingsFolder.editorAutoClosingBrackets
            },
            files: {
                encoding: otherSettingsFolder.filesEncoding,
                exclude: vscode.workspace.getConfiguration("files.exclude", this.RootUri),
                associations: new OtherSettings().filesAssociations
            },
            workspace_fallback_encoding: otherSettingsWorkspace.filesEncoding,
            search: {
                exclude: vscode.workspace.getConfiguration("search.exclude", this.RootUri)
            }
        };

        this.sendDidChangeSettings(settings);
    }

    public sendDidChangeSettings(settings: any): void {
        // Send settings json to native side
        this.notifyWhenLanguageClientReady(() => {
            this.languageClient.sendNotification(DidChangeSettingsNotification, { settings, workspaceFolderUri: this.RootPath });
        });
    }

    public onDidChangeSettings(event: vscode.ConfigurationChangeEvent, isFirstClient: boolean): { [key: string]: string } {
        this.sendAllSettings();
        const changedSettings: { [key: string]: string } = this.settingsTracker.getChangedSettings();
        this.notifyWhenLanguageClientReady(() => {
            if (Object.keys(changedSettings).length > 0) {
                if (isFirstClient) {
                    if (changedSettings["commentContinuationPatterns"]) {
                        updateLanguageConfigurations();
                    }
                    if (changedSettings["loggingLevel"]) {
                        const oldLoggingLevelLogged: boolean = !!this.loggingLevel && this.loggingLevel !== "None" && this.loggingLevel !== "Error";
                        const newLoggingLevel: string | undefined = changedSettings["loggingLevel"];
                        this.loggingLevel = newLoggingLevel;
                        const newLoggingLevelLogged: boolean = !!newLoggingLevel && newLoggingLevel !== "None" && newLoggingLevel !== "Error";
                        if (oldLoggingLevelLogged || newLoggingLevelLogged) {
                            const out: logger.Logger = logger.getOutputChannelLogger();
                            out.appendLine(localize({ key: "loggingLevel.changed", comment: ["{0} is the setting name 'loggingLevel', {1} is a string value such as 'Debug'"] }, "{0} has changed to: {1}", "loggingLevel", changedSettings["loggingLevel"]));
                        }
                    }
                    const settings: CppSettings = new CppSettings();
                    if (changedSettings["formatting"]) {
                        if (settings.formattingEngine !== "Disabled") {
                            // Because the setting is not a bool, changes do not always imply we need to
                            // register/unregister the providers.
                            if (!this.documentFormattingProviderDisposable) {
                                this.documentFormattingProviderDisposable = vscode.languages.registerDocumentFormattingEditProvider(this.documentSelector, new DocumentFormattingEditProvider(this));
                            }
                            if (!this.formattingRangeProviderDisposable) {
                                this.formattingRangeProviderDisposable = vscode.languages.registerDocumentRangeFormattingEditProvider(this.documentSelector, new DocumentRangeFormattingEditProvider(this));
                            }
                            if (!this.onTypeFormattingProviderDisposable) {
                                this.onTypeFormattingProviderDisposable = vscode.languages.registerOnTypeFormattingEditProvider(this.documentSelector, new OnTypeFormattingEditProvider(this), ";", "}", "\n");
                            }
                        } else {
                            if (this.documentFormattingProviderDisposable) {
                                this.documentFormattingProviderDisposable.dispose();
                                this.documentFormattingProviderDisposable = undefined;
                            }
                            if (this.formattingRangeProviderDisposable) {
                                this.formattingRangeProviderDisposable.dispose();
                                this.formattingRangeProviderDisposable = undefined;
                            }
                            if (this.onTypeFormattingProviderDisposable) {
                                this.onTypeFormattingProviderDisposable.dispose();
                                this.onTypeFormattingProviderDisposable = undefined;
                            }
                        }
                    }
                    if (changedSettings["codeFolding"]) {
                        if (settings.codeFolding) {
                            this.codeFoldingProvider = new FoldingRangeProvider(this);
                            this.codeFoldingProviderDisposable = vscode.languages.registerFoldingRangeProvider(this.documentSelector, this.codeFoldingProvider);
                        } else if (this.codeFoldingProviderDisposable) {
                            this.codeFoldingProviderDisposable.dispose();
                            this.codeFoldingProviderDisposable = undefined;
                            this.codeFoldingProvider = undefined;
                        }
                    }
                    if (changedSettings["enhancedColorization"]) {
                        if (settings.enhancedColorization && this.semanticTokensLegend) {
                            this.semanticTokensProvider = new SemanticTokensProvider(this);
                            this.semanticTokensProviderDisposable = vscode.languages.registerDocumentSemanticTokensProvider(this.documentSelector, this.semanticTokensProvider, this.semanticTokensLegend);
                        } else if (this.semanticTokensProviderDisposable) {
                            this.semanticTokensProviderDisposable.dispose();
                            this.semanticTokensProviderDisposable = undefined;
                            this.semanticTokensProvider = undefined;
                        }
                    }
                    // if addNodeAddonIncludePaths was turned on but no includes have been found yet then 1) presume that nan
                    // or node-addon-api was installed so prompt for reload.
                    if (changedSettings["addNodeAddonIncludePaths"] && settings.addNodeAddonIncludePaths && this.configuration.nodeAddonIncludesFound() === 0) {
                        util.promptForReloadWindowDueToSettingsChange();
                    }
                }
                this.configuration.onDidChangeSettings();
                telemetry.logLanguageServerEvent("CppSettingsChange", changedSettings, undefined);
            }
        });
        return changedSettings;
    }

    public onDidChangeVisibleTextEditors(editors: vscode.TextEditor[]): void {
        const settings: CppSettings = new CppSettings(this.RootUri);
        if (settings.dimInactiveRegions) {
            // Apply text decorations to inactive regions
            for (const e of editors) {
                const valuePair: DecorationRangesPair | undefined = this.inactiveRegionsDecorations.get(e.document.uri.toString());
                if (valuePair) {
                    e.setDecorations(valuePair.decoration, valuePair.ranges); // VSCode clears the decorations when the text editor becomes invisible
                }
            }
        }
    }

    public onDidChangeTextDocument(textDocumentChangeEvent: vscode.TextDocumentChangeEvent): void {
        if (textDocumentChangeEvent.document.uri.scheme === "file") {
            if (textDocumentChangeEvent.document.languageId === "c"
                || textDocumentChangeEvent.document.languageId === "cpp"
                || textDocumentChangeEvent.document.languageId === "cuda-cpp") {
                // If any file has changed, we need to abort the current rename operation
                if (DefaultClient.renamePending) {
                    this.cancelReferences();
                }

                const oldVersion: number | undefined = openFileVersions.get(textDocumentChangeEvent.document.uri.toString());
                const newVersion: number = textDocumentChangeEvent.document.version;
                if (oldVersion === undefined || newVersion > oldVersion) {
                    openFileVersions.set(textDocumentChangeEvent.document.uri.toString(), newVersion);
                }
            }
        }
    }

    public onDidOpenTextDocument(document: vscode.TextDocument): void {
        if (document.uri.scheme === "file") {
            const uri: string = document.uri.toString();
            openFileVersions.set(uri, document.version);
            openNeverActiveFiles.add(uri);
        }
    }

    public onDidCloseTextDocument(document: vscode.TextDocument): void {
        const uri: string = document.uri.toString();
        if (this.semanticTokensProvider) {
            this.semanticTokensProvider.invalidateFile(uri);
        }

        openFileVersions.delete(uri);
        if (openNeverActiveFiles.has(uri)) {
            openNeverActiveFiles.delete(uri);
        }
    }

    private registeredProviders: CustomConfigurationProvider1[] = [];
    public onRegisterCustomConfigurationProvider(provider: CustomConfigurationProvider1): Thenable<void> {
        const onRegistered: () => void = () => {
            // version 2 providers control the browse.path. Avoid thrashing the tag parser database by pausing parsing until
            // the provider has sent the correct browse.path value.
            if (provider.version >= Version.v2) {
                this.pauseParsing();
            }
        };
        return this.notifyWhenLanguageClientReady(() => {
            if (this.registeredProviders.includes(provider)) {
                return; // Prevent duplicate processing.
            }
            this.registeredProviders.push(provider);
            const rootFolder: vscode.WorkspaceFolder | undefined = this.RootFolder;
            if (!rootFolder) {
                return; // There is no c_cpp_properties.json to edit because there is no folder open.
            }
            this.configuration.handleConfigurationChange();
            const selectedProvider: string | undefined = this.configuration.CurrentConfigurationProvider;
            if (!selectedProvider) {
                const ask: PersistentFolderState<boolean> = new PersistentFolderState<boolean>("Client.registerProvider", true, rootFolder);
                // If c_cpp_properties.json and settings.json are both missing, reset our prompt
                if (!fs.existsSync(`${this.RootPath}/.vscode/c_cpp_properties.json`) && !fs.existsSync(`${this.RootPath}/.vscode/settings.json`)) {
                    ask.Value = true;
                }
                if (ask.Value) {
                    ui.showConfigureCustomProviderMessage(async () => {
                        const message: string = (vscode.workspace.workspaceFolders && vscode.workspace.workspaceFolders.length > 1)
                            ? localize("provider.configure.folder", "{0} would like to configure IntelliSense for the '{1}' folder.", provider.name, this.Name)
                            : localize("provider.configure.this.folder", "{0} would like to configure IntelliSense for this folder.", provider.name);
                        const allow: string = localize("allow.button", "Allow");
                        const dontAllow: string = localize("dont.allow.button", "Don't Allow");
                        const askLater: string = localize("ask.me.later.button", "Ask Me Later");
                        return vscode.window.showInformationMessage(message, allow, dontAllow, askLater).then(async result => {
                            switch (result) {
                                case allow: {
                                    await this.configuration.updateCustomConfigurationProvider(provider.extensionId);
                                    onRegistered();
                                    ask.Value = false;
                                    telemetry.logLanguageServerEvent("customConfigurationProvider", { "providerId": provider.extensionId });
                                    return true;
                                }
                                case dontAllow: {
                                    ask.Value = false;
                                    break;
                                }
                                default: {
                                    break;
                                }
                            }
                            return false;
                        });
                    }, () => ask.Value = false);
                }
            } else if (isSameProviderExtensionId(selectedProvider, provider.extensionId)) {
                onRegistered();
                telemetry.logLanguageServerEvent("customConfigurationProvider", { "providerId": provider.extensionId });
            } else if (selectedProvider === provider.name) {
                onRegistered();
                this.configuration.updateCustomConfigurationProvider(provider.extensionId); // v0 -> v1 upgrade. Update the configurationProvider in c_cpp_properties.json
            }
        });
    }

    public updateCustomConfigurations(requestingProvider?: CustomConfigurationProvider1): Thenable<void> {
        return this.notifyWhenLanguageClientReady(() => {
            if (!this.configurationProvider) {
                this.clearCustomConfigurations();
                return;
            }
            const currentProvider: CustomConfigurationProvider1 | undefined = getCustomConfigProviders().get(this.configurationProvider);
            if (!currentProvider) {
                this.clearCustomConfigurations();
                return;
            }
            if (requestingProvider && requestingProvider.extensionId !== currentProvider.extensionId) {
                // If we are being called by a configuration provider other than the current one, ignore it.
                return;
            }

            this.clearCustomConfigurations();
            this.trackedDocuments.forEach(document => {
                this.provideCustomConfiguration(document.uri, undefined);
            });
        });
    }

    public updateCustomBrowseConfiguration(requestingProvider?: CustomConfigurationProvider1): Promise<void> {
        return this.notifyWhenLanguageClientReady(() => {
            if (!this.configurationProvider) {
                return;
            }
            console.log("updateCustomBrowseConfiguration");
            const currentProvider: CustomConfigurationProvider1 | undefined = getCustomConfigProviders().get(this.configurationProvider);
            if (!currentProvider || (requestingProvider && requestingProvider.extensionId !== currentProvider.extensionId)) {
                return;
            }

            const tokenSource: vscode.CancellationTokenSource = new vscode.CancellationTokenSource();
            const task: () => Thenable<WorkspaceBrowseConfiguration | null> = async () => {
                if (this.RootUri && await currentProvider.canProvideBrowseConfigurationsPerFolder(tokenSource.token)) {
                    return (currentProvider.provideFolderBrowseConfiguration(this.RootUri, tokenSource.token));
                }
                if (await currentProvider.canProvideBrowseConfiguration(tokenSource.token)) {
                    return currentProvider.provideBrowseConfiguration(tokenSource.token);
                }
                if (currentProvider.version >= Version.v2) {
                    console.warn("failed to provide browse configuration");
                }
                return null;
            };

            // Initiate request for custom configuration.
            // Resume parsing on either resolve or reject, only if parsing was not resumed due to timeout
            let hasCompleted: boolean = false;
            task().then(async config => {
                if (!config) {
                    return;
                }
                if (currentProvider.version < Version.v3) {
                    // This is to get around the (fixed) CMake Tools bug: https://github.com/microsoft/vscode-cmake-tools/issues/1073
                    for (const c of config.browsePath) {
                        if (vscode.workspace.getWorkspaceFolder(vscode.Uri.file(c)) === this.RootFolder) {
                            this.sendCustomBrowseConfiguration(config, currentProvider.extensionId);
                            break;
                        }
                    }
                } else {
                    this.sendCustomBrowseConfiguration(config, currentProvider.extensionId);
                }
                if (!hasCompleted) {
                    hasCompleted = true;
                    if (currentProvider.version >= Version.v2) {
                        this.resumeParsing();
                    }
                }
            }, () => {
                if (!hasCompleted) {
                    hasCompleted = true;
                    if (currentProvider.version >= Version.v2) {
                        this.resumeParsing();
                    }
                }
            });

            // Set up a timeout to use previously received configuration and resume parsing if the provider times out
            global.setTimeout(async () => {
                if (!hasCompleted) {
                    hasCompleted = true;
                    this.sendCustomBrowseConfiguration(null, undefined, true);
                    if (currentProvider.version >= Version.v2) {
                        console.warn("Configuration Provider timed out in {0}ms.", configProviderTimeout);
                        this.resumeParsing();
                    }
                }
            }, configProviderTimeout);
        });
    }

    public toggleReferenceResultsView(): void {
        workspaceReferences.toggleGroupView();
    }

    public async logDiagnostics(): Promise<void> {
        const response: GetDiagnosticsResult = await this.requestWhenReady(() => this.languageClient.sendRequest(GetDiagnosticsRequest, null));
        if (!diagnosticsChannel) {
            diagnosticsChannel = vscode.window.createOutputChannel(localize("c.cpp.diagnostics", "C/C++ Diagnostics"));
            workspaceDisposables.push(diagnosticsChannel);
        } else {
            diagnosticsChannel.clear();
        }

        const header: string = `-------- Diagnostics - ${new Date().toLocaleString()}\n`;
        const version: string = `Version: ${util.packageJson.version}\n`;
        let configJson: string = "";
        if (this.configuration.CurrentConfiguration) {
            configJson = `Current Configuration:\n${JSON.stringify(this.configuration.CurrentConfiguration, null, 4)}\n`;
        }

        // Get diagnotics for configuration provider info.
        let configurationLoggingStr: string = "";
        const tuSearchStart: number = response.diagnostics.indexOf("Translation Unit Mappings:");
        if (tuSearchStart >= 0) {
            const tuSearchEnd: number = response.diagnostics.indexOf("Translation Unit Configurations:");
            if (tuSearchEnd >= 0 && tuSearchEnd > tuSearchStart) {
                let tuSearchString: string = response.diagnostics.substr(tuSearchStart, tuSearchEnd - tuSearchStart);
                let tuSearchIndex: number = tuSearchString.indexOf("[");
                while (tuSearchIndex >= 0) {
                    const tuMatch: RegExpMatchArray | null = tuSearchString.match(/\[\s(.*)\s\]/);
                    if (tuMatch && tuMatch.length > 1) {
                        const tuPath: string = vscode.Uri.file(tuMatch[1]).toString();
                        if (this.configurationLogging.has(tuPath)) {
                            if (configurationLoggingStr.length === 0) {
                                configurationLoggingStr += "Custom configurations:\n";
                            }
                            configurationLoggingStr += `[ ${tuMatch[1]} ]\n${this.configurationLogging.get(tuPath)}\n`;
                        }
                    }
                    tuSearchString = tuSearchString.substr(tuSearchIndex + 1);
                    tuSearchIndex = tuSearchString.indexOf("[");
                }
            }
        }
        diagnosticsChannel.appendLine(`${header}${version}${configJson}${this.browseConfigurationLogging}${configurationLoggingStr}${response.diagnostics}`);
        diagnosticsChannel.show(false);
    }

    public async rescanFolder(): Promise<void> {
        await this.notifyWhenLanguageClientReady(() => this.languageClient.sendNotification(RescanFolderNotification));
    }

    public async provideCustomConfiguration(docUri: vscode.Uri, requestFile?: string): Promise<void> {
        const onFinished: () => void = () => {
            if (requestFile) {
                this.languageClient.sendNotification(FinishedRequestCustomConfig, requestFile);
            }
        };
        const providerId: string | undefined = this.configurationProvider;
        if (!providerId) {
            onFinished();
            return;
        }
        const provider: CustomConfigurationProvider1 | undefined = getCustomConfigProviders().get(providerId);
        if (!provider) {
            onFinished();
            return;
        }
        if (!provider.isReady) {
            onFinished();
            throw new Error(`${this.configurationProvider} is not ready`);
        }
        return this.queueBlockingTask(async () => {
            const tokenSource: vscode.CancellationTokenSource = new vscode.CancellationTokenSource();
            console.log("provideCustomConfiguration");

            const providerName: string = provider.name;

            const params: QueryTranslationUnitSourceParams = {
                uri: docUri.toString(),
                workspaceFolderUri: this.RootPath
            };
            const response: QueryTranslationUnitSourceResult = await this.languageClient.sendRequest(QueryTranslationUnitSourceRequest, params);
            if (!response.candidates || response.candidates.length === 0) {
                // If we didn't receive any candidates, no configuration is needed.
                onFinished();
                return;
            }

            // Need to loop through candidates, to see if we can get a custom configuration from any of them.
            // Wrap all lookups in a single task, so we can apply a timeout to the entire duration.
            const provideConfigurationAsync: () => Thenable<SourceFileConfigurationItem[] | null | undefined> = async () => {
                if (provider) {
                    for (let i: number = 0; i < response.candidates.length; ++i) {
                        try {
                            const candidate: string = response.candidates[i];
                            const tuUri: vscode.Uri = vscode.Uri.parse(candidate);
                            if (await provider.canProvideConfiguration(tuUri, tokenSource.token)) {
                                const configs: SourceFileConfigurationItem[] = await provider.provideConfigurations([tuUri], tokenSource.token);
                                if (configs && configs.length > 0 && configs[0]) {
                                    return configs;
                                }
                            }
                            if (tokenSource.token.isCancellationRequested) {
                                return null;
                            }
                        } catch (err) {
                            console.warn("Caught exception request configuration");
                        }
                    }
                }
            };
            const configs: SourceFileConfigurationItem[] | null | undefined = await this.callTaskWithTimeout(provideConfigurationAsync, configProviderTimeout, tokenSource);
            try {
                if (configs && configs.length > 0) {
                    this.sendCustomConfigurations(configs, provider.version);
                }
                onFinished();
            } catch (err) {
                if (requestFile) {
                    onFinished();
                    return;
                }
                const settings: CppSettings = new CppSettings(this.RootUri);
                if (settings.configurationWarnings === "Enabled" && !this.isExternalHeader(docUri) && !vscode.debug.activeDebugSession) {
                    const dismiss: string = localize("dismiss.button", "Dismiss");
                    const disable: string = localize("diable.warnings.button", "Disable Warnings");
                    const configName: string | undefined = this.configuration.CurrentConfiguration?.name;
                    if (!configName) {
                        return;
                    }
                    let message: string = localize("unable.to.provide.configuration",
                        "{0} is unable to provide IntelliSense configuration information for '{1}'. Settings from the '{2}' configuration will be used instead.",
                        providerName, docUri.fsPath, configName);
                    if (err) {
                        message += ` (${err})`;
                    }

                    vscode.window.showInformationMessage(message, dismiss, disable).then(response => {
                        switch (response) {
                            case disable: {
                                settings.toggleSetting("configurationWarnings", "Enabled", "Disabled");
                                break;
                            }
                        }
                    });
                }
            }
        });
    }

    private async handleRequestCustomConfig(requestFile: string): Promise<void> {
        await this.provideCustomConfiguration(vscode.Uri.file(requestFile), requestFile);
    }

    private isExternalHeader(uri: vscode.Uri): boolean {
        const rootUri: vscode.Uri | undefined = this.RootUri;
        return !rootUri || (util.isHeader(uri) && !uri.toString().startsWith(rootUri.toString()));
    }

    public getCurrentConfigName(): Thenable<string | undefined> {
        return this.queueTask(() => Promise.resolve(this.configuration.CurrentConfiguration?.name));
    }

    public getCurrentConfigCustomVariable(variableName: string): Thenable<string> {
        return this.queueTask(() => Promise.resolve(this.configuration.CurrentConfiguration?.customConfigurationVariables?.[variableName] || ''));
    }

    public setCurrentConfigName(configurationName: string): Thenable<void> {
        return this.queueTask(() => new Promise((resolve, reject) => {
            const configurations: configs.Configuration[] = this.configuration.Configurations || [];
            const configurationIndex: number = configurations.findIndex((config) => config.name === configurationName);

            if (configurationIndex !== -1) {
                this.configuration.select(configurationIndex);
                resolve();
            } else {
                reject(new Error(localize("config.not.found", "The requested configuration name is not found: {0}", configurationName)));
            }
        }));
    }

    public getCurrentCompilerPathAndArgs(): Thenable<util.CompilerPathAndArgs | undefined> {
        return this.queueTask(() => Promise.resolve(
            util.extractCompilerPathAndArgs(
                this.configuration.CurrentConfiguration?.compilerPath,
                this.configuration.CurrentConfiguration?.compilerArgs)
        ));
    }

    public getVcpkgInstalled(): Thenable<boolean> {
        return this.queueTask(() => Promise.resolve(this.configuration.VcpkgInstalled));
    }

    public getVcpkgEnabled(): Thenable<boolean> {
        const cppSettings: CppSettings = new CppSettings(this.RootUri);
        return Promise.resolve(cppSettings.vcpkgEnabled === true);
    }

    public getKnownCompilers(): Thenable<configs.KnownCompiler[] | undefined> {
        return this.queueTask(() => Promise.resolve(this.configuration.KnownCompiler));
    }

    /**
     * Take ownership of a document that was previously serviced by another client.
     * This process involves sending a textDocument/didOpen message to the server so
     * that it knows about the file, as well as adding it to this client's set of
     * tracked documents.
     */
    public takeOwnership(document: vscode.TextDocument): void {
        const params: DidOpenTextDocumentParams = {
            textDocument: {
                uri: document.uri.toString(),
                languageId: document.languageId,
                version: document.version,
                text: document.getText()
            }
        };
        this.updateActiveDocumentTextOptions();
        this.notifyWhenLanguageClientReady(() => this.languageClient.sendNotification(DidOpenNotification, params));
        this.trackedDocuments.add(document);
    }

    /**
     * wait until the all pendingTasks are complete (e.g. language client is ready for use)
     * before attempting to send messages or operate on the client.
     */

    public async queueTask<T>(task: () => Thenable<T>): Promise<T> {
        if (this.isSupported) {
            const nextTask: () => Promise<T> = async () => {
                try {
                    return await task();
                } catch (err) {
                    console.error(err);
                    throw err;
                }
            };
            if (pendingTask && !pendingTask.Done) {
                // We don't want the queue to stall because of a rejected promise.
                try {
                    await pendingTask.getPromise();
                } catch (e) { }
            } else {
                pendingTask = undefined;
            }
            return nextTask();
        } else {
            throw new Error(localize("unsupported.client", "Unsupported client"));
        }
    }

    /**
     * Queue a task that blocks all future tasks until it completes. This is currently only intended to be used
     * during language client startup and for custom configuration providers.
     * @param task The task that blocks all future tasks
     */
    private async queueBlockingTask<T>(task: () => Thenable<T>): Promise<T> {
        if (this.isSupported) {
            pendingTask = new util.BlockingTask<T>(task, pendingTask);
            return pendingTask.getPromise();
        } else {
            throw new Error(localize("unsupported.client", "Unsupported client"));
        }
    }

    private callTaskWithTimeout<T>(task: () => Thenable<T>, ms: number, cancelToken?: vscode.CancellationTokenSource): Promise<T> {
        let timer: NodeJS.Timer;
        // Create a promise that rejects in <ms> milliseconds
        const timeout: () => Promise<T> = () => new Promise<T>((resolve, reject) => {
            timer = global.setTimeout(() => {
                clearTimeout(timer);
                if (cancelToken) {
                    cancelToken.cancel();
                }
                reject(localize("timed.out", "Timed out in {0}ms.", ms));
            }, ms);
        });

        // Returns a race between our timeout and the passed in promise
        return Promise.race([task(), timeout()]).then(
            (result: any) => {
                clearTimeout(timer);
                return result;
            },
            (error: any) => {
                clearTimeout(timer);
                throw error;
            });
    }

    public requestWhenReady<T>(request: () => Thenable<T>): Thenable<T> {
        return this.queueTask(request);
    }

    public notifyWhenLanguageClientReady<T>(notify: () => T): Promise<T> {
        const task: () => Promise<T> = () => new Promise<T>(resolve => {
            resolve(notify());
        });
        return this.queueTask(task);
    }

    public awaitUntilLanguageClientReady(): Thenable<void> {
        const task: () => Thenable<void> = () => new Promise<void>(resolve => {
            resolve();
        });
        return this.queueTask(task);
    }

    /**
     * listen for notifications from the language server.
     */
    private registerNotifications(): void {
        console.assert(this.languageClient !== undefined, "This method must not be called until this.languageClient is set in \"onReady\"");

        this.languageClient.onNotification(ReloadWindowNotification, () => util.promptForReloadWindowDueToSettingsChange());
        this.languageClient.onNotification(LogTelemetryNotification, logTelemetry);
        this.languageClient.onNotification(ReportStatusNotification, (e) => this.updateStatus(e));
        this.languageClient.onNotification(ReportTagParseStatusNotification, (e) => this.updateTagParseStatus(e));
        this.languageClient.onNotification(InactiveRegionNotification, (e) => this.updateInactiveRegions(e));
        this.languageClient.onNotification(CompileCommandsPathsNotification, (e) => this.promptCompileCommands(e));
        this.languageClient.onNotification(ReferencesNotification, (e) => this.processReferencesResult(e.referencesResult));
        this.languageClient.onNotification(ReportReferencesProgressNotification, (e) => this.handleReferencesProgress(e));
        this.languageClient.onNotification(RequestCustomConfig, (requestFile: string) => {
            const client: DefaultClient = <DefaultClient>clientCollection.getClientFor(vscode.Uri.file(requestFile));
            client.handleRequestCustomConfig(requestFile);
        });
        this.languageClient.onNotification(PublishDiagnosticsNotification, publishDiagnostics);
        this.languageClient.onNotification(ShowMessageWindowNotification, showMessageWindow);
        this.languageClient.onNotification(ShowWarningNotification, showWarning);
        this.languageClient.onNotification(ReportTextDocumentLanguage, (e) => this.setTextDocumentLanguage(e));
        this.languageClient.onNotification(SemanticTokensChanged, (e) => this.semanticTokensProvider?.invalidateFile(e));
        this.languageClient.onNotification(IntelliSenseSetupNotification, (e) => this.logIntellisenseSetupTime(e));
        this.languageClient.onNotification(SetTemporaryTextDocumentLanguageNotification, (e) => this.setTemporaryTextDocumentLanguage(e));
        setupOutputHandlers();
    }

    private setTextDocumentLanguage(languageStr: string): void {
        const cppSettings: CppSettings = new CppSettings();
        if (cppSettings.autoAddFileAssociations) {
            const is_c: boolean = languageStr.startsWith("c;");
            const is_cuda: boolean = languageStr.startsWith("cu;");
            languageStr = languageStr.substr(is_c ? 2 : (is_cuda ? 3 : 1));
            this.addFileAssociations(languageStr, is_c ? "c" : (is_cuda ? "cuda-cpp" : "cpp"));
        }
    }

    private async setTemporaryTextDocumentLanguage(params: SetTemporaryTextDocumentLanguageParams): Promise<void> {
        const languageId: string = params.isC ? "c" : (params.isCuda ? "cuda-cpp" : "cpp");
        const document: vscode.TextDocument = await vscode.workspace.openTextDocument(params.path);
        if (!!document && document.languageId !== languageId) {
            vscode.languages.setTextDocumentLanguage(document, languageId);
        }
    }

    private associations_for_did_change?: Set<string>;

    /**
     * listen for file created/deleted events under the ${workspaceFolder} folder
     */
    private registerFileWatcher(): void {
        console.assert(this.languageClient !== undefined, "This method must not be called until this.languageClient is set in \"onReady\"");

        if (this.rootFolder) {
            // WARNING: The default limit on Linux is 8k, so for big directories, this can cause file watching to fail.
            this.rootPathFileWatcher = vscode.workspace.createFileSystemWatcher(
                "**/*",
                false /* ignoreCreateEvents */,
                false /* ignoreChangeEvents */,
                false /* ignoreDeleteEvents */);

            this.rootPathFileWatcher.onDidCreate(async (uri) => {
                const fileName: string = path.basename(uri.fsPath).toLowerCase();
                if (fileName === ".editorconfig") {
                    cachedEditorConfigSettings.clear();
                    cachedEditorConfigLookups.clear();
                    await this.updateActiveDocumentTextOptions();
                }
                if (fileName === ".clang-format" || fileName === "_clang-format") {
                    cachedEditorConfigLookups.clear();
                }

                this.languageClient.sendNotification(FileCreatedNotification, { uri: uri.toString() });
            });

            // TODO: Handle new associations without a reload.
            this.associations_for_did_change = new Set<string>(["cu", "cuh", "c", "i", "cpp", "cc", "cxx", "c++", "cp", "hpp", "hh", "hxx", "h++", "hp", "h", "ii", "ino", "inl", "ipp", "tcc", "idl"]);
            const assocs: any = new OtherSettings().filesAssociations;
            for (const assoc in assocs) {
                const dotIndex: number = assoc.lastIndexOf('.');
                if (dotIndex !== -1) {
                    const ext: string = assoc.substr(dotIndex + 1);
                    this.associations_for_did_change.add(ext);
                }
            }
            this.rootPathFileWatcher.onDidChange(async (uri) => {
                const dotIndex: number = uri.fsPath.lastIndexOf('.');
                const fileName: string = path.basename(uri.fsPath).toLowerCase();
                if (fileName === ".editorconfig") {
                    cachedEditorConfigSettings.clear();
                    cachedEditorConfigLookups.clear();
                    await this.updateActiveDocumentTextOptions();
                }
                if (dotIndex !== -1) {
                    const ext: string = uri.fsPath.substr(dotIndex + 1);
                    if (this.associations_for_did_change?.has(ext)) {
                        // VS Code has a bug that causes onDidChange events to happen to files that aren't changed,
                        // which causes a large backlog of "files to parse" to accumulate.
                        // We workaround this via only sending the change message if the modified time is within 10 seconds.
                        const mtime: Date = fs.statSync(uri.fsPath).mtime;
                        const duration: number = Date.now() - mtime.getTime();
                        if (duration < 10000) {
                            this.languageClient.sendNotification(FileChangedNotification, { uri: uri.toString() });
                        }
                    }
                }
            });

            this.rootPathFileWatcher.onDidDelete((uri) => {
                const fileName: string = path.basename(uri.fsPath).toLowerCase();
                if (fileName === ".editorconfig") {
                    cachedEditorConfigSettings.clear();
                    cachedEditorConfigLookups.clear();
                }
                if (fileName === ".clang-format" || fileName === "_clang-format") {
                    cachedEditorConfigLookups.clear();
                }
                this.languageClient.sendNotification(FileDeletedNotification, { uri: uri.toString() });
            });

            this.disposables.push(this.rootPathFileWatcher);
        } else {
            this.rootPathFileWatcher = undefined;
        }
    }

    /**
     * handle notifications coming from the language server
     */

    public addFileAssociations(fileAssociations: string, languageId: string): void {
        const settings: OtherSettings = new OtherSettings();
        const assocs: any = settings.filesAssociations;

        const filesAndPaths: string[] = fileAssociations.split(";");
        let foundNewAssociation: boolean = false;
        for (let i: number = 0; i < filesAndPaths.length; ++i) {
            const fileAndPath: string[] = filesAndPaths[i].split("@");
            // Skip empty or malformed
            if (fileAndPath.length === 2) {
                const file: string = fileAndPath[0];
                const filePath: string = fileAndPath[1];
                if ((file in assocs) || (("**/" + file) in assocs)) {
                    continue; // File already has an association.
                }
                const j: number = file.lastIndexOf('.');
                if (j !== -1) {
                    const ext: string = file.substr(j);
                    if ((("*" + ext) in assocs) || (("**/*" + ext) in assocs)) {
                        continue; // Extension already has an association.
                    }
                }
                let foundGlobMatch: boolean = false;
                for (const assoc in assocs) {
                    if (minimatch(filePath, assoc)) {
                        foundGlobMatch = true;
                        break; // Assoc matched a glob pattern.
                    }
                }
                if (foundGlobMatch) {
                    continue;
                }
                assocs[file] = languageId;
                foundNewAssociation = true;
            }
        }
        if (foundNewAssociation) {
            settings.filesAssociations = assocs;
        }
    }

    private updateStatus(notificationBody: ReportStatusNotificationBody): void {
        const message: string = notificationBody.status;
        util.setProgress(util.getProgressExecutableSuccess());
        const testHook: TestHook = getTestHook();
        if (message.endsWith("Idle")) {
            // nothing to do
        } else if (message.endsWith("Parsing")) {
            this.model.isParsingWorkspace.Value = true;
            this.model.isParsingWorkspacePausable.Value = false;
            const status: IntelliSenseStatus = { status: Status.TagParsingBegun };
            testHook.updateStatus(status);
        } else if (message.endsWith("files")) {
            this.model.isParsingFiles.Value = true;
        } else if (message.endsWith("IntelliSense")) {
            timeStamp = Date.now();
            this.model.isUpdatingIntelliSense.Value = true;
            const status: IntelliSenseStatus = { status: Status.IntelliSenseCompiling };
            testHook.updateStatus(status);
        } else if (message.endsWith("IntelliSense done")) {
            const settings: CppSettings = new CppSettings();
            if (settings.loggingLevel === "Debug") {
                const out: logger.Logger = logger.getOutputChannelLogger();
                const duration: number = Date.now() - timeStamp;
                out.appendLine(localize("update.intellisense.time", "Update IntelliSense time (sec): {0}", duration / 1000));
            }
            this.model.isUpdatingIntelliSense.Value = false;
            const status: IntelliSenseStatus = { status: Status.IntelliSenseReady };
            testHook.updateStatus(status);
        } else if (message.endsWith("Parsing done")) { // Tag Parser Ready
            this.model.isParsingWorkspace.Value = false;
            const status: IntelliSenseStatus = { status: Status.TagParsingDone };
            testHook.updateStatus(status);
            util.setProgress(util.getProgressParseRootSuccess());
        } else if (message.endsWith("files done")) {
            this.model.isParsingFiles.Value = false;
        } else if (message.endsWith("Analysis")) {
            this.model.isRunningCodeAnalysis.Value = true;
        } else if (message.endsWith("Analysis done")) {
            this.model.isRunningCodeAnalysis.Value = false;
        } else if (message.includes("Squiggles Finished - File name:")) {
            const index: number = message.lastIndexOf(":");
            const name: string = message.substring(index + 2);
            const status: IntelliSenseStatus = { status: Status.IntelliSenseReady, filename: name };
            testHook.updateStatus(status);
        } else if (message.endsWith("No Squiggles")) {
            util.setIntelliSenseProgress(util.getProgressIntelliSenseNoSquiggles());
        } else if (message.endsWith("Unresolved Headers")) {
            if (notificationBody.workspaceFolderUri) {
                const client: DefaultClient = <DefaultClient>clientCollection.getClientFor(vscode.Uri.file(notificationBody.workspaceFolderUri));
                if (!client.configuration.CurrentConfiguration?.configurationProvider) {
                    const showIntelliSenseFallbackMessage: PersistentState<boolean> = new PersistentState<boolean>("CPP.showIntelliSenseFallbackMessage", true);
                    if (showIntelliSenseFallbackMessage.Value) {
                        ui.showConfigureIncludePathMessage(async () => {
                            const configJSON: string = localize("configure.json.button", "Configure (JSON)");
                            const configUI: string = localize("configure.ui.button", "Configure (UI)");
                            const dontShowAgain: string = localize("dont.show.again", "Don't Show Again");
                            const fallbackMsg: string = client.configuration.VcpkgInstalled ?
                                localize("update.your.intellisense.settings", "Update your IntelliSense settings or use Vcpkg to install libraries to help find missing headers.") :
                                localize("configure.your.intellisense.settings", "Configure your IntelliSense settings to help find missing headers.");
                            return vscode.window.showInformationMessage(fallbackMsg, configJSON, configUI, dontShowAgain).then(async (value) => {
                                let commands: string[];
                                switch (value) {
                                    case configJSON:
                                        commands = await vscode.commands.getCommands(true);
                                        if (commands.indexOf("workbench.action.problems.focus") >= 0) {
                                            vscode.commands.executeCommand("workbench.action.problems.focus");
                                        }
                                        client.handleConfigurationEditJSONCommand();
                                        telemetry.logLanguageServerEvent("SettingsCommand", { "toast": "json" }, undefined);
                                        break;
                                    case configUI:
                                        commands = await vscode.commands.getCommands(true);
                                        if (commands.indexOf("workbench.action.problems.focus") >= 0) {
                                            vscode.commands.executeCommand("workbench.action.problems.focus");
                                        }
                                        client.handleConfigurationEditUICommand();
                                        telemetry.logLanguageServerEvent("SettingsCommand", { "toast": "ui" }, undefined);
                                        break;
                                    case dontShowAgain:
                                        showIntelliSenseFallbackMessage.Value = false;
                                        break;
                                }
                                return true;
                            });
                        }, () => showIntelliSenseFallbackMessage.Value = false);
                    }
                }
            }
        }
    }

    private updateTagParseStatus(notificationBody: LocalizeStringParams): void {
        this.model.parsingWorkspaceStatus.Value = util.getLocalizedString(notificationBody);
        if (notificationBody.text.startsWith("Workspace parsing paused")) {
            this.model.isParsingWorkspacePausable.Value = true;
            this.model.isParsingWorkspacePaused.Value = true;
        } else if (notificationBody.text.startsWith("Parsing workspace")) {
            this.model.isParsingWorkspacePausable.Value = true;
            this.model.isParsingWorkspacePaused.Value = false;
        } else {
            this.model.isParsingWorkspacePausable.Value = false;
            this.model.isParsingWorkspacePaused.Value = false;
        }
    }

    private updateInactiveRegions(params: InactiveRegionParams): void {
        const settings: CppSettings = new CppSettings(this.RootUri);
        const opacity: number | undefined = settings.inactiveRegionOpacity;
        if (opacity !== null && opacity !== undefined) {
            let backgroundColor: string | undefined = settings.inactiveRegionBackgroundColor;
            if (backgroundColor === "") {
                backgroundColor = undefined;
            }
            let color: string | undefined = settings.inactiveRegionForegroundColor;
            if (color === "") {
                color = undefined;
            }
            const decoration: vscode.TextEditorDecorationType = vscode.window.createTextEditorDecorationType({
                opacity: opacity.toString(),
                backgroundColor: backgroundColor,
                color: color,
                rangeBehavior: vscode.DecorationRangeBehavior.OpenOpen
            });
            // We must convert to vscode.Ranges in order to make use of the API's
            const ranges: vscode.Range[] = [];
            params.regions.forEach(element => {
                const newRange: vscode.Range = new vscode.Range(element.startLine, 0, element.endLine, 0);
                ranges.push(newRange);
            });
            // Find entry for cached file and act accordingly
            const valuePair: DecorationRangesPair | undefined = this.inactiveRegionsDecorations.get(params.uri);
            if (valuePair) {
                // Disposing of and resetting the decoration will undo previously applied text decorations
                valuePair.decoration.dispose();
                valuePair.decoration = decoration;
                // As vscode.TextEditor.setDecorations only applies to visible editors, we must cache the range for when another editor becomes visible
                valuePair.ranges = ranges;
            } else { // The entry does not exist. Make a new one
                const toInsert: DecorationRangesPair = {
                    decoration: decoration,
                    ranges: ranges
                };
                this.inactiveRegionsDecorations.set(params.uri, toInsert);
            }
            if (settings.dimInactiveRegions && params.fileVersion === openFileVersions.get(params.uri)) {
                // Apply the decorations to all *visible* text editors
                const editors: vscode.TextEditor[] = vscode.window.visibleTextEditors.filter(e => e.document.uri.toString() === params.uri);
                for (const e of editors) {
                    e.setDecorations(decoration, ranges);
                }
            }
        }
        if (this.codeFoldingProvider) {
            this.codeFoldingProvider.refresh();
        }
    }

    public logIntellisenseSetupTime(notification: IntelliSenseSetup): void {
        clientCollection.timeTelemetryCollector.setSetupTime(vscode.Uri.parse(notification.uri));
    }

    private promptCompileCommands(params: CompileCommandsPaths): void {
        if (!params.workspaceFolderUri) {
            return;
        }
        const client: DefaultClient = <DefaultClient>clientCollection.getClientFor(vscode.Uri.file(params.workspaceFolderUri));
        if (client.configuration.CurrentConfiguration?.compileCommands || client.configuration.CurrentConfiguration?.configurationProvider) {
            return;
        }
        const rootFolder: vscode.WorkspaceFolder | undefined = client.RootFolder;
        if (!rootFolder) {
            return;
        }

        const ask: PersistentFolderState<boolean> = new PersistentFolderState<boolean>("CPP.showCompileCommandsSelection", true, rootFolder);
        if (!ask.Value) {
            return;
        }

        const aCompileCommandsFile: string = localize("a.compile.commands.file", "a compile_commands.json file");
        const compileCommandStr: string = params.paths.length > 1 ? aCompileCommandsFile : params.paths[0];
        const message: string = (vscode.workspace.workspaceFolders && vscode.workspace.workspaceFolders.length > 1)
            ? localize("auto-configure.intellisense.folder", "Would you like to use {0} to auto-configure IntelliSense for the '{1}' folder?", compileCommandStr, client.Name)
            : localize("auto-configure.intellisense.this.folder", "Would you like to use {0} to auto-configure IntelliSense for this folder?", compileCommandStr);

        ui.showConfigureCompileCommandsMessage(async () => {
            const yes: string = localize("yes.button", "Yes");
            const no: string = localize("no.button", "No");
            const askLater: string = localize("ask.me.later.button", "Ask Me Later");
            return vscode.window.showInformationMessage(message, yes, no, askLater).then(async (value) => {
                switch (value) {
                    case yes:
                        if (params.paths.length > 1) {
                            const index: number = await ui.showCompileCommands(params.paths);
                            if (index < 0) {
                                return false;
                            }
                            this.configuration.setCompileCommands(params.paths[index]);
                        } else {
                            this.configuration.setCompileCommands(params.paths[0]);
                        }
                        return true;
                    case askLater:
                        break;
                    case no:
                        ask.Value = false;
                        break;
                }
                return false;
            });
        },
        () => ask.Value = false);
    }

    /**
     * requests to the language server
     */
    public requestSwitchHeaderSource(rootPath: string, fileName: string): Thenable<string> {
        const params: SwitchHeaderSourceParams = {
            switchHeaderSourceFileName: fileName,
            workspaceFolderUri: rootPath
        };
        return this.requestWhenReady(() => this.languageClient.sendRequest(SwitchHeaderSourceRequest, params));
    }

    private async updateActiveDocumentTextOptions(): Promise<void> {
        const editor: vscode.TextEditor | undefined = vscode.window.activeTextEditor;
        if (editor?.document?.uri.scheme === "file"
            && (editor.document.languageId === "c"
                || editor.document.languageId === "cpp"
                || editor.document.languageId === "cuda-cpp")) {
            // If using vcFormat, check for a ".editorconfig" file, and apply those text options to the active document.
            const settings: CppSettings = new CppSettings(this.RootUri);
            if (settings.useVcFormat(editor.document)) {
                const editorConfigSettings: any = getEditorConfigSettings(editor.document.uri.fsPath);
                if (editorConfigSettings.indent_style === "space" || editorConfigSettings.indent_style === "tab") {
                    editor.options.insertSpaces = editorConfigSettings.indent_style === "space";
                    if (editorConfigSettings.indent_size === "tab") {
                        if (!editorConfigSettings.tab_width !== undefined) {
                            editor.options.tabSize = editorConfigSettings.tab_width;
                        }
                    } else if (editorConfigSettings.indent_size !== undefined) {
                        editor.options.tabSize = editorConfigSettings.indent_size;
                    }
                }
                if (editorConfigSettings.end_of_line !== undefined) {
                    editor.edit((edit) => {
                        edit.setEndOfLine(editorConfigSettings.end_of_line === "lf" ? vscode.EndOfLine.LF : vscode.EndOfLine.CRLF);
                    });
                }
            }
        }
    }

    /**
     * notifications to the language server
     */
    public async activeDocumentChanged(document: vscode.TextDocument): Promise<void> {
        await this.updateActiveDocumentTextOptions();
        this.notifyWhenLanguageClientReady(() => {
            this.languageClient.sendNotification(ActiveDocumentChangeNotification, this.languageClient.code2ProtocolConverter.asTextDocumentIdentifier(document));
            const uri: string = document.uri.toString();
            if (openNeverActiveFiles.has(uri)) {
                openNeverActiveFiles.delete(uri);
                const settings: CppSettings = new CppSettings(this.RootUri);
                if (settings.clangTidyEnabled && settings.codeAnalysisRunInBackground) {
                    this.handleRunCodeAnalysisOnActiveFile();
                }
            }
        });
    }

    /**
     * enable UI updates from this client and resume tag parsing on the server.
     */
    public activate(): void {
        this.model.activate();
        this.resumeParsing();
    }

    public selectionChanged(selection: Range): void {
        this.notifyWhenLanguageClientReady(() => {
            this.languageClient.sendNotification(TextEditorSelectionChangeNotification, selection);
        });
    }

    public resetDatabase(): void {
        this.notifyWhenLanguageClientReady(() => this.languageClient.sendNotification(ResetDatabaseNotification));
    }

    /**
     * disable UI updates from this client and pause tag parsing on the server.
     */
    public deactivate(): void {
        this.model.deactivate();
    }

    public pauseParsing(): void {
        this.notifyWhenLanguageClientReady(() => this.languageClient.sendNotification(PauseParsingNotification));
    }

    public resumeParsing(): void {
        this.notifyWhenLanguageClientReady(() => this.languageClient.sendNotification(ResumeParsingNotification));
    }

    public PauseCodeAnalysis(): void {
        this.notifyWhenLanguageClientReady(() => this.languageClient.sendNotification(PauseCodeAnalysisNotification));
    }

    public ResumeCodeAnalysis(): void {
        this.notifyWhenLanguageClientReady(() => this.languageClient.sendNotification(ResumeCodeAnalysisNotification));
    }

    public CancelCodeAnalysis(): void {
        this.notifyWhenLanguageClientReady(() => this.languageClient.sendNotification(CancelCodeAnalysisNotification));
    }

    private doneInitialCustomBrowseConfigurationCheck: Boolean = false;

    private onConfigurationsChanged(cppProperties: configs.CppProperties): void {
        if (!cppProperties.Configurations) {
            return;
        }
        const configurations: configs.Configuration[] = cppProperties.Configurations;
        const params: CppPropertiesParams = {
            configurations: configurations,
            currentConfiguration: this.configuration.CurrentConfigurationIndex,
            workspaceFolderUri: this.RootPath,
            isReady: true
        };
        // Separate compiler path and args before sending to language client
        params.configurations.forEach((c: configs.Configuration) => {
            const compilerPathAndArgs: util.CompilerPathAndArgs =
                util.extractCompilerPathAndArgs(c.compilerPath, c.compilerArgs);
            c.compilerPath = compilerPathAndArgs.compilerPath;
            c.compilerArgs = compilerPathAndArgs.additionalArgs;
        });
        this.languageClient.sendNotification(ChangeCppPropertiesNotification, params);
        const lastCustomBrowseConfigurationProviderId: PersistentFolderState<string | undefined> | undefined = cppProperties.LastCustomBrowseConfigurationProviderId;
        const lastCustomBrowseConfiguration: PersistentFolderState<WorkspaceBrowseConfiguration | undefined> | undefined = cppProperties.LastCustomBrowseConfiguration;
        if (!!lastCustomBrowseConfigurationProviderId && !!lastCustomBrowseConfiguration) {
            if (!this.doneInitialCustomBrowseConfigurationCheck) {
                // Send the last custom browse configuration we received from this provider.
                // This ensures we don't start tag parsing without it, and undo'ing work we have to re-do when the (likely same) browse config arrives
                // Should only execute on launch, for the initial delivery of configurations
                if (lastCustomBrowseConfiguration.Value) {
                    this.sendCustomBrowseConfiguration(lastCustomBrowseConfiguration.Value, lastCustomBrowseConfigurationProviderId.Value);
                    params.isReady = false;
                }
                this.doneInitialCustomBrowseConfigurationCheck = true;
            }
        }
        const configName: string | undefined = configurations[params.currentConfiguration].name ?? "";
        this.model.activeConfigName.setValueIfActive(configName);
        const newProvider: string | undefined = this.configuration.CurrentConfigurationProvider;
        if (!isSameProviderExtensionId(newProvider, this.configurationProvider)) {
            if (this.configurationProvider) {
                this.clearCustomBrowseConfiguration();
            }
            this.configurationProvider = newProvider;
            this.updateCustomBrowseConfiguration();
            this.updateCustomConfigurations();
        }
    }

    private onSelectedConfigurationChanged(index: number): void {
        const params: FolderSelectedSettingParams = {
            currentConfiguration: index,
            workspaceFolderUri: this.RootPath
        };
        this.notifyWhenLanguageClientReady(() => {
            this.languageClient.sendNotification(ChangeSelectedSettingNotification, params);
            let configName: string = "";
            if (this.configuration.ConfigurationNames) {
                configName = this.configuration.ConfigurationNames[index];
            }
            this.model.activeConfigName.Value = configName;
            this.configuration.onDidChangeSettings();
        });
    }

    private onCompileCommandsChanged(path: string): void {
        const params: FileChangedParams = {
            uri: vscode.Uri.file(path).toString(),
            workspaceFolderUri: this.RootPath
        };
        this.notifyWhenLanguageClientReady(() => this.languageClient.sendNotification(ChangeCompileCommandsNotification, params));
    }

    private isSourceFileConfigurationItem(input: any, providerVersion: Version): input is SourceFileConfigurationItem {
        // IntelliSenseMode and standard are optional for version 5+.
        let areOptionalsValid: boolean = false;
        if (providerVersion < Version.v5) {
            areOptionalsValid = util.isString(input.configuration.intelliSenseMode) && util.isString(input.configuration.standard);
        } else {
            areOptionalsValid = util.isOptionalString(input.configuration.intelliSenseMode) && util.isOptionalString(input.configuration.standard);
        }
        return (input && (util.isString(input.uri) || util.isUri(input.uri)) &&
            input.configuration &&
            areOptionalsValid &&
            util.isArrayOfString(input.configuration.includePath) &&
            util.isArrayOfString(input.configuration.defines) &&
            util.isOptionalArrayOfString(input.configuration.compilerArgs) &&
            util.isOptionalArrayOfString(input.configuration.forcedInclude));
    }

    private sendCustomConfigurations(configs: any, providerVersion: Version): void {
        // configs is marked as 'any' because it is untrusted data coming from a 3rd-party. We need to sanitize it before sending it to the language server.
        if (!configs || !(configs instanceof Array)) {
            console.warn("discarding invalid SourceFileConfigurationItems[]: " + configs);
            return;
        }

        const settings: CppSettings = new CppSettings();
        const out: logger.Logger = logger.getOutputChannelLogger();
        if (settings.loggingLevel === "Debug") {
            out.appendLine(localize("configurations.received", "Custom configurations received:"));
        }
        const sanitized: SourceFileConfigurationItemAdapter[] = [];
        configs.forEach(item => {
            if (this.isSourceFileConfigurationItem(item, providerVersion)) {
                this.configurationLogging.set(item.uri.toString(), JSON.stringify(item.configuration, null, 4));
                if (settings.loggingLevel === "Debug") {
                    out.appendLine(`  uri: ${item.uri.toString()}`);
                    out.appendLine(`  config: ${JSON.stringify(item.configuration, null, 2)}`);
                }
                if (item.configuration.includePath.some(path => path.endsWith('**'))) {
                    console.warn("custom include paths should not use recursive includes ('**')");
                }
                // Separate compiler path and args before sending to language client
                const itemConfig: util.Mutable<SourceFileConfiguration> = { ...item.configuration };
                if (util.isString(itemConfig.compilerPath)) {
                    const compilerPathAndArgs: util.CompilerPathAndArgs = util.extractCompilerPathAndArgs(
                        itemConfig.compilerPath,
                        util.isArrayOfString(itemConfig.compilerArgs) ? itemConfig.compilerArgs : undefined);
                    itemConfig.compilerPath = compilerPathAndArgs.compilerPath;
                    itemConfig.compilerArgs = compilerPathAndArgs.additionalArgs;
                }
                sanitized.push({
                    uri: item.uri.toString(),
                    configuration: itemConfig
                });
            } else {
                console.warn("discarding invalid SourceFileConfigurationItem: " + JSON.stringify(item));
            }
        });

        if (sanitized.length === 0) {
            return;
        }

        const params: CustomConfigurationParams = {
            configurationItems: sanitized,
            workspaceFolderUri: this.RootPath
        };

        this.languageClient.sendNotification(CustomConfigurationNotification, params);
    }

    private browseConfigurationLogging: string = "";
    private configurationLogging: Map<string, string> = new Map<string, string>();

    private isWorkspaceBrowseConfiguration(input: any): boolean {
        return util.isArrayOfString(input.browsePath) &&
            util.isOptionalString(input.compilerPath) &&
            util.isOptionalString(input.standard) &&
            util.isOptionalArrayOfString(input.compilerArgs) &&
            util.isOptionalString(input.windowsSdkVersion);
    }

    private sendCustomBrowseConfiguration(config: any, providerId?: string, timeoutOccured?: boolean): void {
        const rootFolder: vscode.WorkspaceFolder | undefined = this.RootFolder;
        if (!rootFolder) {
            return;
        }
        const lastCustomBrowseConfiguration: PersistentFolderState<WorkspaceBrowseConfiguration | undefined> = new PersistentFolderState<WorkspaceBrowseConfiguration | undefined>("CPP.lastCustomBrowseConfiguration", undefined, rootFolder);
        const lastCustomBrowseConfigurationProviderId: PersistentFolderState<string | undefined> = new PersistentFolderState<string | undefined>("CPP.lastCustomBrowseConfigurationProviderId", undefined, rootFolder);
        let sanitized: util.Mutable<WorkspaceBrowseConfiguration>;

        this.browseConfigurationLogging = "";

        // This while (true) is here just so we can break out early if the config is set on error
        while (true) {
            // config is marked as 'any' because it is untrusted data coming from a 3rd-party. We need to sanitize it before sending it to the language server.
            if (timeoutOccured || !config || config instanceof Array) {
                if (!timeoutOccured) {
                    console.log("Received an invalid browse configuration from configuration provider.");
                }
                const configValue: WorkspaceBrowseConfiguration | undefined = lastCustomBrowseConfiguration.Value;
                if (configValue) {
                    sanitized = configValue;
                    console.log("Falling back to last received browse configuration: ", JSON.stringify(sanitized, null, 2));
                    break;
                }
                console.log("No browse configuration is available.");
                return;
            }

            sanitized = { ...<WorkspaceBrowseConfiguration>config };
            if (!this.isWorkspaceBrowseConfiguration(sanitized)) {
                console.log("Received an invalid browse configuration from configuration provider: " + JSON.stringify(sanitized));
                const configValue: WorkspaceBrowseConfiguration | undefined = lastCustomBrowseConfiguration.Value;
                if (configValue) {
                    sanitized = configValue;
                    console.log("Falling back to last received browse configuration: ", JSON.stringify(sanitized, null, 2));
                    break;
                }
                return;
            }

            const settings: CppSettings = new CppSettings();
            if (settings.loggingLevel === "Debug") {
                const out: logger.Logger = logger.getOutputChannelLogger();
                out.appendLine(localize("browse.configuration.received", "Custom browse configuration received: {0}", JSON.stringify(sanitized, null, 2)));
            }

            // Separate compiler path and args before sending to language client
            if (util.isString(sanitized.compilerPath)) {
                const compilerPathAndArgs: util.CompilerPathAndArgs = util.extractCompilerPathAndArgs(
                    sanitized.compilerPath,
                    util.isArrayOfString(sanitized.compilerArgs) ? sanitized.compilerArgs : undefined);
                sanitized.compilerPath = compilerPathAndArgs.compilerPath;
                sanitized.compilerArgs = compilerPathAndArgs.additionalArgs;
            }

            lastCustomBrowseConfiguration.Value = sanitized;
            if (!providerId) {
                lastCustomBrowseConfigurationProviderId.setDefault();
            } else {
                lastCustomBrowseConfigurationProviderId.Value = providerId;
            }
            break;
        }

        this.browseConfigurationLogging = `Custom browse configuration: \n${JSON.stringify(sanitized, null, 4)}\n`;

        const params: CustomBrowseConfigurationParams = {
            browseConfiguration: sanitized,
            workspaceFolderUri: this.RootPath
        };

        this.languageClient.sendNotification(CustomBrowseConfigurationNotification, params);
    }

    private clearCustomConfigurations(): void {
        this.configurationLogging.clear();
        const params: WorkspaceFolderParams = {
            workspaceFolderUri: this.RootPath
        };
        this.notifyWhenLanguageClientReady(() => this.languageClient.sendNotification(ClearCustomConfigurationsNotification, params));
    }

    private clearCustomBrowseConfiguration(): void {
        this.browseConfigurationLogging = "";
        const params: WorkspaceFolderParams = {
            workspaceFolderUri: this.RootPath
        };
        this.notifyWhenLanguageClientReady(() => this.languageClient.sendNotification(ClearCustomBrowseConfigurationNotification, params));
    }

    /**
     * command handlers
     */
    public async handleConfigurationSelectCommand(): Promise<void> {
        await this.awaitUntilLanguageClientReady();
        const configNames: string[] | undefined = this.configuration.ConfigurationNames;
        if (configNames) {
            const index: number = await ui.showConfigurations(configNames);
            if (index < 0) {
                return;
            }
            this.configuration.select(index);
        }
    }

    public async handleConfigurationProviderSelectCommand(): Promise<void> {
        await this.awaitUntilLanguageClientReady();
        const extensionId: string | undefined = await ui.showConfigurationProviders(this.configuration.CurrentConfigurationProvider);
        if (extensionId === undefined) {
            // operation was canceled.
            return;
        }
        await this.configuration.updateCustomConfigurationProvider(extensionId);
        if (extensionId) {
            const provider: CustomConfigurationProvider1 | undefined = getCustomConfigProviders().get(extensionId);
            this.updateCustomBrowseConfiguration(provider);
            this.updateCustomConfigurations(provider);
            telemetry.logLanguageServerEvent("customConfigurationProvider", { "providerId": extensionId });
        } else {
            this.clearCustomConfigurations();
            this.clearCustomBrowseConfiguration();
        }
    }

    public async handleShowParsingCommands(): Promise<void> {
        await this.awaitUntilLanguageClientReady();
        const index: number = await ui.showParsingCommands();
        if (index === 0) {
            this.pauseParsing();
        } else if (index === 1) {
            this.resumeParsing();
        }
    }

    public async handleShowCodeAnalysisCommands(): Promise<void> {
        await this.awaitUntilLanguageClientReady();
        const index: number = await ui.showCodeAnalysisCommands();
        switch (index) {
            case 0: this.CancelCodeAnalysis(); break;
            case 1: this.PauseCodeAnalysis(); break;
            case 2: this.ResumeCodeAnalysis(); break;
        }
    }

    public handleConfigurationEditCommand(viewColumn: vscode.ViewColumn = vscode.ViewColumn.Active): void {
        this.notifyWhenLanguageClientReady(() => this.configuration.handleConfigurationEditCommand(undefined, vscode.window.showTextDocument, viewColumn));
    }

    public handleConfigurationEditJSONCommand(viewColumn: vscode.ViewColumn = vscode.ViewColumn.Active): void {
        this.notifyWhenLanguageClientReady(() => this.configuration.handleConfigurationEditJSONCommand(undefined, vscode.window.showTextDocument, viewColumn));
    }

    public handleConfigurationEditUICommand(viewColumn: vscode.ViewColumn = vscode.ViewColumn.Active): void {
        this.notifyWhenLanguageClientReady(() => this.configuration.handleConfigurationEditUICommand(undefined, vscode.window.showTextDocument, viewColumn));
    }

    public handleAddToIncludePathCommand(path: string): void {
        this.notifyWhenLanguageClientReady(() => this.configuration.addToIncludePathCommand(path));
    }

    public async handleGoToDirectiveInGroup(next: boolean): Promise<void> {
        const editor: vscode.TextEditor | undefined = vscode.window.activeTextEditor;
        if (editor) {
            const params: GoToDirectiveInGroupParams = {
                uri: editor.document.uri.toString(),
                position: editor.selection.active,
                next: next
            };

            const response: Position | undefined = await this.languageClient.sendRequest(GoToDirectiveInGroupRequest, params);
            if (response) {
                const p: vscode.Position = new vscode.Position(response.line, response.character);
                const r: vscode.Range = new vscode.Range(p, p);

                // Check if still the active document.
                const currentEditor: vscode.TextEditor | undefined = vscode.window.activeTextEditor;
                if (currentEditor && editor.document.uri === currentEditor.document.uri) {
                    currentEditor.selection = new vscode.Selection(r.start, r.end);
                    currentEditor.revealRange(r);
                }
            }
        }
    }

    public async handleCheckForCompiler(): Promise<void> {
        await this.awaitUntilLanguageClientReady();
        const compilers: configs.KnownCompiler[] | undefined = await this.getKnownCompilers();
        if (!compilers || compilers.length === 0) {
            const compilerName: string = process.platform === "win32" ? "MSVC" : (process.platform === "darwin" ? "Clang" : "GCC");
            vscode.window.showInformationMessage(localize("no.compilers.found", "No C++ compilers were found on your system. For your platform, we recommend installing {0} using the instructions in the editor.", compilerName), { modal: true });
        } else {
            const header: string = localize("compilers.found", "We found the following C++ compilers on your system. Choose a compiler in your project's IntelliSense Configuration.");
            let message: string = "";
            const settings: CppSettings = new CppSettings(this.RootUri);
            const pathSeparator: string | undefined = settings.preferredPathSeparator;
            let isFirstLine: boolean = true;
            compilers.forEach(compiler => {
                if (isFirstLine) {
                    isFirstLine = false;
                } else {
                    message += "\n";
                }
                if (pathSeparator !== "Forward Slash") {
                    message += compiler.path.replace(/\//g, '\\');
                } else {
                    message += compiler.path.replace(/\\/g, '/');
                }
            });
            vscode.window.showInformationMessage(header, { modal: true, detail: message });
        }
    }

    public async handleRunCodeAnalysisOnActiveFile(): Promise<void> {
        await this.awaitUntilLanguageClientReady();
        this.languageClient.sendNotification(CodeAnalysisNotification, CodeAnalysisScope.ActiveFile);
    }

    public async handleRunCodeAnalysisOnOpenFiles(): Promise<void> {
        await this.awaitUntilLanguageClientReady();
        this.languageClient.sendNotification(CodeAnalysisNotification, CodeAnalysisScope.OpenFiles);
    }

    public async handleRunCodeAnalysisOnAllFiles(): Promise<void> {
        await this.awaitUntilLanguageClientReady();
        this.languageClient.sendNotification(CodeAnalysisNotification, CodeAnalysisScope.AllFiles);
    }

    public onInterval(): void {
        // These events can be discarded until the language client is ready.
        // Don't queue them up with this.notifyWhenLanguageClientReady calls.
        if (this.innerLanguageClient !== undefined && this.configuration !== undefined) {
            const params: IntervalTimerParams = {
                freeMemory: os.freemem() / 1048576
            };
            this.languageClient.sendNotification(IntervalTimerNotification, params);
            this.configuration.checkCppProperties();
            this.configuration.checkCompileCommands();
        }
    }

    public dispose(): void {
        this.disposables.forEach((d) => d.dispose());
        this.disposables = [];
        if (this.documentFormattingProviderDisposable) {
            this.documentFormattingProviderDisposable.dispose();
            this.documentFormattingProviderDisposable = undefined;
        }
        if (this.formattingRangeProviderDisposable) {
            this.formattingRangeProviderDisposable.dispose();
            this.formattingRangeProviderDisposable = undefined;
        }
        if (this.onTypeFormattingProviderDisposable) {
            this.onTypeFormattingProviderDisposable.dispose();
            this.onTypeFormattingProviderDisposable = undefined;
        }
        if (this.codeFoldingProviderDisposable) {
            this.codeFoldingProviderDisposable.dispose();
            this.codeFoldingProviderDisposable = undefined;
        }
        if (this.semanticTokensProviderDisposable) {
            this.semanticTokensProviderDisposable.dispose();
            this.semanticTokensProviderDisposable = undefined;
        }
        this.model.dispose();
    }

    public static stopLanguageClient(): Thenable<void> {
        return languageClient ? languageClient.stop() : Promise.resolve();
    }

    public handleReferencesIcon(): void {
        this.notifyWhenLanguageClientReady(() => {
            const cancelling: boolean = DefaultClient.referencesPendingCancellations.length > 0;
            if (!cancelling) {
                workspaceReferences.UpdateProgressUICounter(this.model.referencesCommandMode.Value);
                if (this.ReferencesCommandMode === refs.ReferencesCommandMode.Find) {
                    if (!workspaceReferences.referencesRequestPending) {
                        if (workspaceReferences.referencesRequestHasOccurred) {
                            // References are not usable if a references request is pending,
                            // So after the initial request, we don't send a 2nd references request until the next request occurs.
                            if (!workspaceReferences.referencesRefreshPending) {
                                workspaceReferences.referencesRefreshPending = true;
                                vscode.commands.executeCommand("references-view.refresh");
                            }
                        } else {
                            workspaceReferences.referencesRequestHasOccurred = true;
                            workspaceReferences.referencesRequestPending = true;
                            this.languageClient.sendNotification(RequestReferencesNotification, false);
                        }
                    }
                }
            }
        });
    }

    public cancelReferences(): void {
        DefaultClient.referencesParams = undefined;
        DefaultClient.renamePending = false;
        if (DefaultClient.referencesRequestPending || workspaceReferences.symbolSearchInProgress) {
            const cancelling: boolean = DefaultClient.referencesPendingCancellations.length > 0;
            DefaultClient.referencesPendingCancellations.push({
                reject: () => { },
                callback: () => { }
            });
            if (!cancelling) {
                workspaceReferences.referencesCanceled = true;
                languageClient.sendNotification(CancelReferencesNotification);
            }
        }
    }

    private handleReferencesProgress(notificationBody: refs.ReportReferencesProgressNotification): void {
        workspaceReferences.handleProgress(notificationBody);
    }

    private processReferencesResult(referencesResult: refs.ReferencesResult): void {
        workspaceReferences.processResults(referencesResult);
    }

    public setReferencesCommandMode(mode: refs.ReferencesCommandMode): void {
        this.model.referencesCommandMode.Value = mode;
    }

    public abortRequest(id: number): void {
        const params: AbortRequestParams = {
            id: id
        };
        languageClient.sendNotification(AbortRequestNotification, params);
    }
}

function getLanguageServerFileName(): string {
    let extensionProcessName: string = 'cpptools';
    const plat: NodeJS.Platform = process.platform;
    if (plat === 'win32') {
        extensionProcessName += '.exe';
    } else if (plat !== 'linux' && plat !== 'darwin') {
        throw "Invalid Platform";
    }
    return path.resolve(util.getExtensionFilePath("bin"), extensionProcessName);
}

class NullClient implements Client {
    private booleanEvent = new vscode.EventEmitter<boolean>();
    private stringEvent = new vscode.EventEmitter<string>();
    private referencesCommandModeEvent = new vscode.EventEmitter<refs.ReferencesCommandMode>();

    public get ParsingWorkspaceChanged(): vscode.Event<boolean> { return this.booleanEvent.event; }
    public get ParsingWorkspacePausableChanged(): vscode.Event<boolean> { return this.booleanEvent.event; }
    public get ParsingWorkspacePausedChanged(): vscode.Event<boolean> { return this.booleanEvent.event; }
    public get ParsingFilesChanged(): vscode.Event<boolean> { return this.booleanEvent.event; }
    public get IntelliSenseParsingChanged(): vscode.Event<boolean> { return this.booleanEvent.event; }
    public get RunningCodeAnalysisChanged(): vscode.Event<boolean> { return this.booleanEvent.event; }
    public get ReferencesCommandModeChanged(): vscode.Event<refs.ReferencesCommandMode> { return this.referencesCommandModeEvent.event; }
    public get TagParserStatusChanged(): vscode.Event<string> { return this.stringEvent.event; }
    public get ActiveConfigChanged(): vscode.Event<string> { return this.stringEvent.event; }
    RootPath: string = "/";
    RootRealPath: string = "/";
    RootUri?: vscode.Uri = vscode.Uri.file("/");
    Name: string = "(empty)";
    TrackedDocuments = new Set<vscode.TextDocument>();
    onDidChangeSettings(event: vscode.ConfigurationChangeEvent, isFirstClient: boolean): { [key: string]: string } { return {}; }
    onDidOpenTextDocument(document: vscode.TextDocument): void { }
    onDidCloseTextDocument(document: vscode.TextDocument): void { }
    onDidChangeVisibleTextEditors(editors: vscode.TextEditor[]): void { }
    onDidChangeTextDocument(textDocumentChangeEvent: vscode.TextDocumentChangeEvent): void { }
    onRegisterCustomConfigurationProvider(provider: CustomConfigurationProvider1): Thenable<void> { return Promise.resolve(); }
    updateCustomConfigurations(requestingProvider?: CustomConfigurationProvider1): Thenable<void> { return Promise.resolve(); }
    updateCustomBrowseConfiguration(requestingProvider?: CustomConfigurationProvider1): Thenable<void> { return Promise.resolve(); }
    provideCustomConfiguration(docUri: vscode.Uri, requestFile?: string): Promise<void> { return Promise.resolve(); }
    logDiagnostics(): Promise<void> { return Promise.resolve(); }
    rescanFolder(): Promise<void> { return Promise.resolve(); }
    toggleReferenceResultsView(): void { }
    setCurrentConfigName(configurationName: string): Thenable<void> { return Promise.resolve(); }
    getCurrentConfigName(): Thenable<string> { return Promise.resolve(""); }
    getCurrentConfigCustomVariable(variableName: string): Thenable<string> { return Promise.resolve(""); }
    getVcpkgInstalled(): Thenable<boolean> { return Promise.resolve(false); }
    getVcpkgEnabled(): Thenable<boolean> { return Promise.resolve(false); }
    getCurrentCompilerPathAndArgs(): Thenable<util.CompilerPathAndArgs | undefined> { return Promise.resolve(undefined); }
    getKnownCompilers(): Thenable<configs.KnownCompiler[] | undefined> { return Promise.resolve([]); }
    takeOwnership(document: vscode.TextDocument): void { }
    queueTask<T>(task: () => Thenable<T>): Promise<T> { return Promise.resolve(task()); }
    requestWhenReady<T>(request: () => Thenable<T>): Thenable<T> { return request(); }
    notifyWhenLanguageClientReady(notify: () => void): void { }
    awaitUntilLanguageClientReady(): void { }
    requestSwitchHeaderSource(rootPath: string, fileName: string): Thenable<string> { return Promise.resolve(""); }
    activeDocumentChanged(document: vscode.TextDocument): Promise<void> { return Promise.resolve(); }
    activate(): void { }
    selectionChanged(selection: Range): void { }
    resetDatabase(): void { }
    deactivate(): void { }
    pauseParsing(): void { }
    resumeParsing(): void { }
    PauseCodeAnalysis(): void { }
    ResumeCodeAnalysis(): void { }
    CancelCodeAnalysis(): void { }
    handleConfigurationSelectCommand(): Promise<void> { return Promise.resolve(); }
    handleConfigurationProviderSelectCommand(): Promise<void> { return Promise.resolve(); }
    handleShowParsingCommands(): Promise<void> { return Promise.resolve(); }
    handleShowCodeAnalysisCommands(): Promise<void> { return Promise.resolve(); }
    handleReferencesIcon(): void { }
    handleConfigurationEditCommand(viewColumn?: vscode.ViewColumn): void { }
    handleConfigurationEditJSONCommand(viewColumn?: vscode.ViewColumn): void { }
    handleConfigurationEditUICommand(viewColumn?: vscode.ViewColumn): void { }
    handleAddToIncludePathCommand(path: string): void { }
    handleGoToDirectiveInGroup(next: boolean): Promise<void> { return Promise.resolve(); }
    handleCheckForCompiler(): Promise<void> { return Promise.resolve(); }
    handleRunCodeAnalysisOnActiveFile(): Promise<void> { return Promise.resolve(); }
    handleRunCodeAnalysisOnOpenFiles(): Promise<void> { return Promise.resolve(); }
    handleRunCodeAnalysisOnAllFiles(): Promise<void> { return Promise.resolve(); }
    onInterval(): void { }
    dispose(): void {
        this.booleanEvent.dispose();
        this.stringEvent.dispose();
    }
    addFileAssociations(fileAssociations: string, languageId: string): void { }
    sendDidChangeSettings(settings: any): void { }
}<|MERGE_RESOLUTION|>--- conflicted
+++ resolved
@@ -1108,7 +1108,6 @@
 
             for (const setting of settings) {
                 settings_clangFormatPath.push(util.resolveVariables(setting.clangFormatPath, this.AdditionalEnvironment));
-<<<<<<< HEAD
                 settings_codeAnalysisExclude.push(setting.codeAnalysisExclude);
                 settings_clangTidyEnabled.push(setting.clangTidyEnabled);
                 settings_clangTidyPath.push(util.resolveVariables(setting.clangTidyPath, this.AdditionalEnvironment));
@@ -1118,9 +1117,6 @@
                 settings_clangTidyFix.push(setting.clangTidyFix);
                 settings_clangTidyArgs.push(setting.clangTidyArgs);
                 settings_clangTidyChecks.push(setting.clangTidyChecks);
-                settings_formattingEngine.push(setting.formattingEngine);
-=======
->>>>>>> c916e8d9
                 settings_indentBraces.push(setting.vcFormatIndentBraces);
                 settings_indentWithinParentheses.push(setting.vcFormatIndentWithinParentheses);
                 settings_indentPreserveWithinParentheses.push(setting.vcFormatIndentPreserveWithinParentheses);
